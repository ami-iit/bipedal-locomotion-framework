# Copyright (C) 2020 Istituto Italiano di Tecnologia (IIT). All rights reserved.
# This software may be modified and distributed under the terms of the
# BSD-3-Clause license.

add_bipedal_test(
    NAME ConvexHullHelper
    SOURCES ConvexHullHelperTest.cpp
    LINKS BipedalLocomotion::Planners)

add_bipedal_test(
  NAME TimeVaryingDCMPlanner
  SOURCES TimeVaryingDCMPlannerTest.cpp
  LINKS BipedalLocomotion::Planners BipedalLocomotion::Math)

add_bipedal_test(
  NAME SO3Planner
  SOURCES SO3PlannerTest.cpp
  LINKS BipedalLocomotion::Planners)

add_bipedal_test(
  NAME SwingFootPlanner
  SOURCES SwingFootPlannerTest.cpp
  LINKS BipedalLocomotion::Planners)

  if (FRAMEWORK_COMPILE_Unicycle)

  include_directories(${CMAKE_CURRENT_BINARY_DIR})
  configure_file("${CMAKE_CURRENT_SOURCE_DIR}/FolderPath.h.in" "${CMAKE_CURRENT_BINARY_DIR}/FolderPath.h" @ONLY)

  # Get the urdf model of the robot
  set(ERGOCUB_MODEL_EXPECTED_MD5 7d24f42cb415e660abc4bbc8a52d355f)
  if (EXISTS "${CMAKE_CURRENT_BINARY_DIR}/model.urdf")
    file(MD5 "${CMAKE_CURRENT_BINARY_DIR}/model.urdf" ERGOCUB_MODEL_CHECKSUM_VARIABLE)
    string(COMPARE EQUAL ${ERGOCUB_MODEL_CHECKSUM_VARIABLE} ${ERGOCUB_MODEL_EXPECTED_MD5} ERGOCUB_MODEL_UPDATED)
  else()
    set(ERGOCUB_MODEL_UPDATED FALSE)
  endif()

  if(NOT ${ERGOCUB_MODEL_UPDATED})
    message(STATUS "Fetching ergoCubSN000 model from icub-tech-iit/ergocub-software...")
    file(DOWNLOAD https://raw.githubusercontent.com/icub-tech-iit/ergocub-software/f28733afcbbfcc99cbac13be530a6a072f832746/urdf/ergoCub/robots/ergoCubSN000/model.urdf
      ${CMAKE_CURRENT_BINARY_DIR}/model.urdf
      EXPECTED_MD5 ${ERGOCUB_MODEL_EXPECTED_MD5})
  endif()
<<<<<<< HEAD

  add_bipedal_test(
    NAME UnicycleTrajectoryPlanner
    SOURCES UnicycleTrajectoryPlannerTest.cpp
    LINKS BipedalLocomotion::Unicycle
    )

  add_bipedal_test(
    NAME UnicycleTrajectoryGenerator
    SOURCES UnicycleTrajectoryGeneratorTest.cpp
=======

  add_bipedal_test(
    NAME UnicycleTrajectoryPlanner
    SOURCES UnicycleTrajectoryPlannerTest.cpp
>>>>>>> 312f58ff
    LINKS BipedalLocomotion::Unicycle
    )

endif()<|MERGE_RESOLUTION|>--- conflicted
+++ resolved
@@ -42,7 +42,6 @@
       ${CMAKE_CURRENT_BINARY_DIR}/model.urdf
       EXPECTED_MD5 ${ERGOCUB_MODEL_EXPECTED_MD5})
   endif()
-<<<<<<< HEAD
 
   add_bipedal_test(
     NAME UnicycleTrajectoryPlanner
@@ -53,12 +52,7 @@
   add_bipedal_test(
     NAME UnicycleTrajectoryGenerator
     SOURCES UnicycleTrajectoryGeneratorTest.cpp
-=======
 
-  add_bipedal_test(
-    NAME UnicycleTrajectoryPlanner
-    SOURCES UnicycleTrajectoryPlannerTest.cpp
->>>>>>> 312f58ff
     LINKS BipedalLocomotion::Unicycle
     )
 
