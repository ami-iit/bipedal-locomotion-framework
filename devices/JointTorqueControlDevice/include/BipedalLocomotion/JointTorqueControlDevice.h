--- conflicted
+++ resolved
@@ -187,11 +187,7 @@
     std::vector<std::string> m_axisNames;
     LowPassFilterParameters m_lowPassFilterParameters;
     bool isTorqueControlEnabled = false;
-<<<<<<< HEAD
-    
-=======
-
->>>>>>> 520cd512
+
     iDynTree::VectorDynSize m_measurementKF;
     iDynTree::VectorDynSize m_estimateKF;
     std::vector<iDynTree::DiscreteKalmanFilterHelper> m_KFJointList;
