--- conflicted
+++ resolved
@@ -67,16 +67,7 @@
                  yarprun_timestamp,
                  local_timestamp);
 
-<<<<<<< HEAD
-void findAndReplaceAll(std::string& data,
-                       const std::string& toSearch,
-                       const std::string& replaceStr)
-=======
-// TODO: REMOVE THIS GLOBAL VARIABLE, THIS IS JUST HERE FOR TESTING
-
-
 void findAndReplaceAll(std::string& data, const std::string& toSearch, const std::string& replaceStr)
->>>>>>> 325d378b
 {
     // Get the first occurrence
     size_t pos = data.find(toSearch);
@@ -90,7 +81,6 @@
     }
 }
 
-<<<<<<< HEAD
 bool YarpRobotLoggerDevice::VectorsCollectionSignal::connect()
 {
     return client.connect();
@@ -103,8 +93,6 @@
         client.disconnect();
     }
 }
-=======
->>>>>>> 325d378b
 
 YarpRobotLoggerDevice::YarpRobotLoggerDevice(double period,
                                              yarp::os::ShouldUseSystemClock useSystemClock)
@@ -1685,14 +1673,9 @@
     for (auto& [name, signal] : m_vectorsCollectionSignals)
     {
         std::lock_guard<std::mutex> lock(signal.mutex);
-<<<<<<< HEAD
-        const BipedalLocomotion::YarpUtilities::VectorsCollection* collection
-            = signal.client.readData(false);
-        if (collection != nullptr)
-=======
+
         externalSignalCollection = signal.port.read(false);
         if (externalSignalCollection != nullptr)
->>>>>>> 325d378b
         {
             if (!signal.dataArrived)
             {
