--- conflicted
+++ resolved
@@ -16,7 +16,6 @@
 #include <sstream>
 #include <string>
 #include <tuple>
-#include <regex>
 
 #include <BipedalLocomotion/ParametersHandler/IParametersHandler.h>
 #include <BipedalLocomotion/ParametersHandler/StdImplementation.h>
@@ -35,9 +34,6 @@
 #include <yarp/eigen/Eigen.h>
 #include <yarp/os/BufferedPort.h>
 #include <yarp/profiler/NetworkProfiler.h>
-#include <yarp/os/all.h>
-
-#include <sstream>
 
 #include <robometry/BufferConfig.h>
 #include <robometry/BufferManager.h>
@@ -69,7 +65,9 @@
                  yarprun_timestamp,
                  local_timestamp);
 
-void findAndReplaceAll(std::string& data, const std::string& toSearch, const std::string& replaceStr)
+void findAndReplaceAll(std::string& data,
+                       const std::string& toSearch,
+                       const std::string& replaceStr)
 {
     // Get the first occurrence
     size_t pos = data.find(toSearch);
@@ -107,10 +105,6 @@
     // the logging message are streamed using yarp
     BipedalLocomotion::TextLogging::LoggerBuilder::setFactory(
         std::make_shared<BipedalLocomotion::TextLogging::YarpLoggerFactory>());
-
-    // for realtime logging
-    if (streamRealTime)
-        realtimeLoggingPort.open("/YARPRobotLoggerRT:o");
 }
 
 YarpRobotLoggerDevice::YarpRobotLoggerDevice()
@@ -123,9 +117,6 @@
     // the logging message are streamed using yarp
     BipedalLocomotion::TextLogging::LoggerBuilder::setFactory(
         std::make_shared<BipedalLocomotion::TextLogging::YarpLoggerFactory>());
-
-    if (streamRealTime)
-        realtimeLoggingPort.open("/YARPRobotLoggerRT:o");
 }
 
 YarpRobotLoggerDevice::~YarpRobotLoggerDevice() = default;
@@ -1076,8 +1067,6 @@
 
 void YarpRobotLoggerDevice::lookForExogenousSignals()
 {
-    std::cout << "Looking for exogenous signals" << std::endl;
-
     yarp::profiler::NetworkProfiler::ports_name_set yarpPorts;
 
     using namespace std::chrono_literals;
@@ -1166,7 +1155,6 @@
 
 void YarpRobotLoggerDevice::lookForNewLogs()
 {
-    std::cout << "Looking for new logs" << std::endl;
     using namespace std::chrono_literals;
     yarp::profiler::NetworkProfiler::ports_name_set yarpPorts;
     constexpr auto textLoggingPortPrefix = "/log/";
@@ -1343,314 +1331,11 @@
     }
 }
 
-void YarpRobotLoggerDevice::SendDataToLoggerVisualizer()
-{
-    const double time = std::chrono::duration<double>(BipedalLocomotion::clock().now()).count();
-
-    yarp::os::Bottle& realtimeOutput = realtimeLoggingPort.prepare();
-    realtimeOutput.clear();
-    Json::Value root;
-    Json::Value& robotRealtime = root["robot_realtime"];
-    Json::Value& descriptionList = robotRealtime["description_list"];
-    Json::Value& yarpRobotName = robotRealtime["yarp_robot_name"];
-    char* tmp = std::getenv("YARP_ROBOT_NAME");
-    yarpRobotName.append(std::string(tmp));
-    if (m_streamJointStates)
-    {
-        Json::Value& jointStates = robotRealtime["joints_state"];
-        std::vector<std::string> joints;
-        m_robotSensorBridge->getJointsList(joints);
-        // prepare the json format for the joint positions
-        if (m_robotSensorBridge->getJointPositions(m_jointSensorBuffer))
-        {
-            Json::Value& jointPositions = jointStates["positions"];
-            Json::Value& jointPositionData = jointPositions["data"];
-            for (unsigned int i = 0; i < m_jointSensorBuffer.rows(); i++)
-                jointPositionData.append(m_jointSensorBuffer.coeff(i,0));
-
-            Json::Value& jointPositionElementNames = jointPositions["elements_names"];
-            for(unsigned int i = 0; i < joints.size(); i++)
-            {
-                descriptionList.append(joints[i]);
-                jointPositionElementNames.append(joints[i]);
-            }
-
-            Json::Value& jointPositionTimeStamp = jointPositions["timestamps"];
-            jointPositionTimeStamp.append(time);
-        }
-
-        // prepare the json format for the joint velocities
-        if (m_robotSensorBridge->getJointVelocities(m_jointSensorBuffer))
-        {
-            Json::Value& jointVelocities = jointStates["velocities"];
-            Json::Value& jointVelocityData = jointVelocities["data"];
-            for (unsigned int i = 0; i < m_jointSensorBuffer.rows(); i++)
-                jointVelocityData.append(m_jointSensorBuffer.coeff(i,0));
-
-            Json::Value& jointVelocityElementNames = jointVelocities["elements_names"];
-            for(unsigned int i = 0; i < joints.size(); i++)
-                jointVelocityElementNames.append(joints[i]);
-
-            Json::Value& jointVelocityTimeStamp = jointVelocities["timestamps"];
-            jointVelocityTimeStamp.append(time);
-
-        }
-        // prepare the json format for the joint accelerations
-        if (m_robotSensorBridge->getJointAccelerations(m_jointSensorBuffer))
-        {
-            Json::Value& jointAccelerations = jointStates["accelerations"];
-            Json::Value& jointAccelerationData = jointAccelerations["data"];
-            for (unsigned int i = 0; i < m_jointSensorBuffer.rows(); i++)
-                jointAccelerationData.append(m_jointSensorBuffer.coeff(i,0));
-
-            Json::Value& jointAccelerationElementNames = jointAccelerations["elements_names"];
-            for(unsigned int i = 0; i < joints.size(); i++)
-                jointAccelerationElementNames.append(joints[i]);
-
-            Json::Value& jointAccelerationTimeStamp = jointAccelerations["timestamps"];
-            jointAccelerationTimeStamp.append(time);
-
-        }
-        // prepare the json format for the joint torques
-        if (m_robotSensorBridge->getJointTorques(m_jointSensorBuffer))
-        {
-            Json::Value& jointTorques = jointStates["torques"];
-            Json::Value& jointTorqueData = jointTorques["data"];
-            for (unsigned int i = 0; i < m_jointSensorBuffer.rows(); i++)
-                jointTorqueData.append(m_jointSensorBuffer.coeff(i,0));
-
-            Json::Value& jointTorqueElementNames = jointTorques["elements_names"];
-            for(unsigned int i = 0; i < joints.size(); i++)
-                jointTorqueElementNames.append(joints[i]);
-
-            Json::Value& jointTorqueTimeStamp = jointTorques["timestamps"];
-            jointTorqueTimeStamp.append(time);
-        }
-    }
-    if (m_streamMotorStates)
-    {
-        
-    }
-    // pack the data for the FT Sensors
-    if (m_streamFTSensors)
-    {
-        Json::Value& FTSensors = robotRealtime["FTs"];
-        std::string ftElementNames[] = {"f_x", "f_y", "f_z", "mu_x", "mu_y", "mu_z"};
-        for (const auto& sensorName : m_robotSensorBridge->getSixAxisForceTorqueSensorsList())
-        {
-            if (m_robotSensorBridge->getSixAxisForceTorqueMeasurement(sensorName, m_ftBuffer))
-            {
-                Json::Value& FTSensor = FTSensors[sensorName];
-                Json::Value& FTSensorData = FTSensor["data"];
-                for (unsigned int i = 0; i < m_ftBuffer.rows(); i++)
-                    FTSensorData.append(m_ftBuffer.coeff(i, 0));
-                
-                Json::Value& FTSensorElementNames = FTSensor["elements_names"];
-                for (std::string ftElementName : ftElementNames)
-                    FTSensorElementNames.append(ftElementName);
-                Json::Value& FTSensorTimeStamp = FTSensor["timestamps"];
-                FTSensorTimeStamp.append(time);
-            }
-        }
-    }
-
-    // pack the data for the inertial measurements
-    if(m_streamInertials)
-    {
-        // pack the data for the gyros
-        Json::Value& gyros = robotRealtime["gyros"];
-        std::string gyroElementNames[] = {"omega_x", "omega_y", "omega_z"};
-        for (const auto& sensorName : m_robotSensorBridge->getGyroscopesList())
-        {
-            Json::Value& gyroSensor = gyros[sensorName];
-            Json::Value& gyroSensorData = gyroSensor["data"];
-            if (m_robotSensorBridge->getGyroscopeMeasure(sensorName, m_gyroBuffer))
-            {
-                for (unsigned int i = 0; i < m_gyroBuffer.rows(); i++)
-                    gyroSensorData.append(m_gyroBuffer.coeff(i,0));
-                
-                Json::Value& gyroSensorElementNames = gyroSensor["elements_names"];
-                for(std::string gyroElementName : gyroElementNames)
-                    gyroSensorElementNames.append(gyroElementName);
-                
-                Json::Value& gyroSensorTimeStamp = gyroSensor["timestamps"];
-                gyroSensorTimeStamp.append(time);
-            }
-        }
-
-        // pack the data for the accelerometer
-        Json::Value& accelerometers = robotRealtime["accelerometers"];
-        std::string accelerometerElementNames[] = {"a_x", "a_y", "a_z"};
-        for (const auto& sensorName : m_robotSensorBridge->getLinearAccelerometersList())
-        {
-            Json::Value& accelerometerSensor = accelerometers[sensorName];
-            Json::Value& accelerometerSensorData = accelerometerSensor["data"];
-            if(m_robotSensorBridge->getLinearAccelerometerMeasurement(sensorName, m_acceloremeterBuffer))
-            {
-                for (unsigned int i = 0; i < m_acceloremeterBuffer.rows(); i++)
-                    accelerometerSensorData.append(m_acceloremeterBuffer.coeff(i,0));
-                
-                Json::Value& accelerometerSensorElementNames = accelerometerSensor["elements_names"];
-                for(std::string accelerometerElementName : accelerometerElementNames)
-                    accelerometerSensorElementNames.append(accelerometerElementName);
-                
-                Json::Value& accelerometerSensorTimeStamp = accelerometerSensor["timestamps"];
-                accelerometerSensorTimeStamp.append(time);
-            }
-        }
-
-        // pack the data for the orientations
-        Json::Value& orientations = robotRealtime["orientations"];
-        std::string orientationElementNames[] = {"r", "p", "y"};
-        for (const auto& sensorName : m_robotSensorBridge->getOrientationSensorsList())
-        {
-            Json::Value& orientationSensor = orientations[sensorName];
-            Json::Value& orientationSensorData = orientationSensor["data"];
-            if (m_robotSensorBridge->getOrientationSensorMeasurement(sensorName, m_orientationBuffer))
-            {
-                for (unsigned int i = 0; i < m_orientationBuffer.rows(); i++)
-                    orientationSensorData.append(m_orientationBuffer.coeff(i,0));
-                
-                Json::Value& orientationSensorElementNames = orientationSensor["elements_names"];
-                for(std::string orientationElementName : orientationElementNames)
-                    orientationSensorElementNames.append(orientationElementName);
-                
-                Json::Value& orientationSensorTimeStamp = orientationSensor["timestamps"];
-                orientationSensorTimeStamp.append(time);
-            }
-        }
-
-        // pack the data for the magnemetometer
-        Json::Value& mangetometers = robotRealtime["mangetometers"];
-        std::string mangetometerElementNames[] = {"mag_x", "mag_y", "mag_z"};
-        for (const auto& sensorName : m_robotSensorBridge->getMagnetometersList())
-        {
-            Json::Value& mangetometerSensor = mangetometers[sensorName];
-            Json::Value& mangetometerSensorData = mangetometerSensor["data"];
-            if (m_robotSensorBridge->getMagnetometerMeasurement(sensorName, m_magnemetometerBuffer))
-            {
-                for (unsigned int i = 0; i < m_magnemetometerBuffer.rows(); i++)
-                    mangetometerSensorData.append(m_magnemetometerBuffer.coeff(i,0));
-                
-                Json::Value& mangetomterSensorElementNames = mangetometerSensor["elements_names"];
-                for(std::string mangetometerElementName : mangetometerElementNames)
-                    mangetomterSensorElementNames.append(mangetometerElementName);
-                
-                Json::Value& mangetometerSensorTimeStamp = mangetometerSensor["timestamps"];
-                mangetometerSensorTimeStamp.append(time);
-            }
-        }
-    }
-    // pack the data for the temperature
-    if (m_streamTemperatureSensors)
-    {
-        Json::Value& temperatures = robotRealtime["temperatures"];
-        for (const auto& sensorName : m_robotSensorBridge->getTemperatureSensorsList())
-        {
-            Json::Value& temperatureSensor = temperatures[sensorName];
-            Json::Value& temperatureSensorData = temperatureSensor["data"];
-            if (m_robotSensorBridge->getTemperature(sensorName, m_ftTemperatureBuffer))
-            {
-                temperatureSensorData.append(m_ftTemperatureBuffer);
-
-                Json::Value& temperatureSensorElementNames = temperatureSensor["elements_names"];
-                temperatureSensorElementNames.append("temperature");
-
-                Json::Value& temperatureSensorTimeStamp = temperatureSensor["timestamps"];
-                temperatureSensorTimeStamp.append(time);
-            }
-        }
-    }
-
-    // pack the data for the cartesian wrenches
-    if (m_streamCartesianWrenches)
-    {
-        Json::Value& cartesianWrenches = robotRealtime["cartesian_wrenches"];
-        std::string cartesianElementNames[] = {"f_x", "f_y", "f_z", "mu_x", "mu_y", "mu_z"};
-        for (const auto& cartesianWrenchName : m_robotSensorBridge->getCartesianWrenchesList())
-        {
-            Json::Value& cartesianWrench = cartesianWrenches[cartesianWrenchName];
-            Json::Value& cartesianWrenchData = cartesianWrench["data"];
-            if (m_robotSensorBridge->getCartesianWrench(cartesianWrenchName, m_ftBuffer))
-            {
-                for (unsigned int i = 0; i < m_ftBuffer.rows(); i++)
-                    cartesianWrenchData.append(m_ftBuffer(i, 0));
-
-                Json::Value& cartesianWrenchElementNames = cartesianWrench["elements_names"];
-                for(std::string cartesianElementName : cartesianElementNames)
-                    cartesianWrenchElementNames.append(cartesianElementName);
-                
-                Json::Value& cartesianWrenchTimeStamp = cartesianWrench["timestamps"];
-                cartesianWrenchTimeStamp.append(time);
-                
-            }
-        }
-    }
-
-    // pack the external data
-    Json::Value& flightData = robotRealtime["FlightData"];
-    for (auto& [name, signal] : m_vectorsCollectionSignals)
-    {
-        std::lock_guard<std::mutex> lock(signal.mutex);
-        // collection is populated from the global variable
-        if (externalSignalCollection != nullptr)
-        {
-            for (const auto& [key, vector] : externalSignalCollection->vectors)
-            {
-                std::vector<std::string> keyTokens = tokenizeSubString(key, "::");
-                PackFlightData(keyTokens, vector, flightData, time);
-            }
-        }
-    }
-    Json::FastWriter fastWriter;
-    std::string jsonDataToSend = fastWriter.write(root);
-
-    realtimeOutput.addString(jsonDataToSend);
-    realtimeLoggingPort.write(true);
-
-}
-
-void YarpRobotLoggerDevice::PackFlightData(std::vector<std::string> keyTokens, const std::vector<double>& values, Json::Value& jsonValueToPack, const double& time)
-{
-    if(keyTokens.size() == 1)
-    {
-        Json::Value& jsonFinalValueToPack = jsonValueToPack[keyTokens[0]];
-        Json::Value& jsonFinalValueData = jsonFinalValueToPack["data"];
-        for(unsigned int i = 0; i < values.size(); i++)
-            jsonFinalValueData.append(values[i]);
-        
-        Json::Value& jsonFinalValueTimeStamp = jsonFinalValueToPack["timestamps"];
-        jsonFinalValueTimeStamp.append(time);
-        
-        return;
-    }
-
-
-    Json::Value& subValuesToPack = jsonValueToPack[keyTokens[0]];
-    std::vector<std::string> subTokens = {keyTokens.begin() + 1, keyTokens.end()};
-    PackFlightData(subTokens, values, subValuesToPack, time);
-}
-
-std::vector<std::string> YarpRobotLoggerDevice::tokenizeSubString(std::string input, std::string delimiter)
-{
-    size_t position = 0;
-    std::string token;
-    std::vector<std::string> tokens;
-    while ((position = input.find(delimiter)) != std::string::npos)
-    {
-        token = input.substr(0, position);
-        tokens.push_back(token);
-        input.erase(0, position + delimiter.length());
-    }
-    tokens.push_back(input);
-
-    return tokens;
-}
-
 void YarpRobotLoggerDevice::run()
 {
     constexpr auto logPrefix = "[YarpRobotLoggerDevice::run]";
     m_vectorCollectionRTDataServer.clearData();
+    m_vectorCollectionRTDataServer.prepareData();
 
     // get the data
     if (!m_robotSensorBridge->advance())
@@ -1662,7 +1347,6 @@
 
     std::lock_guard lock(m_bufferManagerMutex);
 
-<<<<<<< HEAD
     Eigen::Matrix<double, 1, 1> timeData;
     timeData << time;
 
@@ -1691,24 +1375,11 @@
         {
             storeAndSendLoggingData(JOINT_STATE_TORQUES_NAME, m_jointSensorBuffer, time);
         }
-=======
-    if (m_streamJointStates)
-    {
-        if (m_robotSensorBridge->getJointPositions(m_jointSensorBuffer))
-            m_bufferManager.push_back(m_jointSensorBuffer, time, "joints_state::positions");
-        if (m_robotSensorBridge->getJointVelocities(m_jointSensorBuffer))
-            m_bufferManager.push_back(m_jointSensorBuffer, time, "joints_state::velocities");
-        if (m_robotSensorBridge->getJointAccelerations(m_jointSensorBuffer))
-            m_bufferManager.push_back(m_jointSensorBuffer, time, "joints_state::accelerations");
-        if (m_robotSensorBridge->getJointTorques(m_jointSensorBuffer))
-            m_bufferManager.push_back(m_jointSensorBuffer, time, "joints_state::torques");
->>>>>>> 3667b195
     }
 
     if (m_streamMotorStates)
     {
         if (m_robotSensorBridge->getMotorPositions(m_jointSensorBuffer))
-<<<<<<< HEAD
         {
             storeAndSendLoggingData(MOTOR_STATE_POSITIONS_NAME, m_jointSensorBuffer, time);
         }
@@ -1724,44 +1395,26 @@
         {
             storeAndSendLoggingData(MOTOR_STATE_CURRENTS_NAME, m_jointSensorBuffer, time);
         }
-=======
-            m_bufferManager.push_back(m_jointSensorBuffer, time, "motors_state::positions");
-        if (m_robotSensorBridge->getMotorVelocities(m_jointSensorBuffer))
-            m_bufferManager.push_back(m_jointSensorBuffer, time, "motors_state::velocities");
-        if (m_robotSensorBridge->getMotorAccelerations(m_jointSensorBuffer))
-            m_bufferManager.push_back(m_jointSensorBuffer, time, "motors_state::accelerations");
-        if (m_robotSensorBridge->getMotorCurrents(m_jointSensorBuffer))
-            m_bufferManager.push_back(m_jointSensorBuffer, time, "motors_state::currents");
->>>>>>> 3667b195
     }
 
     if (m_streamMotorPWM)
     {
         if (m_robotSensorBridge->getMotorPWMs(m_jointSensorBuffer))
-<<<<<<< HEAD
         {
             storeAndSendLoggingData(MOTOR_STATE_PWM_NAME, m_jointSensorBuffer, time);
         }
-=======
-            m_bufferManager.push_back(m_jointSensorBuffer, time, "motors_state::PWM");
->>>>>>> 3667b195
     }
 
     if (m_streamPIDs)
     {
         if (m_robotSensorBridge->getPidPositions(m_jointSensorBuffer))
-<<<<<<< HEAD
         {
             storeAndSendLoggingData(MOTOR_STATE_PIDS_NAME, m_jointSensorBuffer, time);
         }
-=======
-            m_bufferManager.push_back(m_jointSensorBuffer, time, "PIDs");
->>>>>>> 3667b195
     }
 
     if (m_streamFTSensors)
     {
-<<<<<<< HEAD
         for (const auto& sensorName : m_robotSensorBridge->getSixAxisForceTorqueSensorsList())
         {
             if (m_robotSensorBridge->getSixAxisForceTorqueMeasurement(sensorName, m_ftBuffer))
@@ -1770,15 +1423,10 @@
                 storeAndSendLoggingData(signalName, m_ftBuffer, time);
             }
         }
-=======
-        if (m_robotSensorBridge->getSixAxisForceTorqueMeasurement(sensorName, m_ftBuffer))
-            m_bufferManager.push_back(m_ftBuffer, time, "FTs::" + sensorName);
->>>>>>> 3667b195
     }
 
     if (m_streamTemperatureSensors)
     {
-<<<<<<< HEAD
         for (const auto& sensorName : m_robotSensorBridge->getTemperatureSensorsList())
         {
             if (m_robotSensorBridge->getTemperature(sensorName, m_ftTemperatureBuffer))
@@ -1790,15 +1438,10 @@
                 storeAndSendLoggingData(signalName, temperatureData, time);
             }
         }
-=======
-        if (m_robotSensorBridge->getTemperature(sensorname, m_ftTemperatureBuffer))
-            m_bufferManager.push_back({m_ftTemperatureBuffer}, time, "temperatures::" + sensorname);
->>>>>>> 3667b195
     }
 
     if (m_streamInertials)
     {
-<<<<<<< HEAD
         for (const auto& sensorName : m_robotSensorBridge->getGyroscopesList())
         {
             if (m_robotSensorBridge->getGyroscopeMeasure(sensorName, m_gyroBuffer))
@@ -1839,28 +1482,6 @@
                 storeAndSendLoggingData(signalName, m_magnemetometerBuffer, time);
             }
         }
-=======
-        if (m_robotSensorBridge->getGyroscopeMeasure(sensorName, m_gyroBuffer))
-            m_bufferManager.push_back(m_gyroBuffer, time, "gyros::" + sensorName);
-    }
-
-    for (const auto& sensorName : m_robotSensorBridge->getLinearAccelerometersList())
-    {
-        if (m_robotSensorBridge->getLinearAccelerometerMeasurement(sensorName, m_acceloremeterBuffer))
-            m_bufferManager.push_back(m_acceloremeterBuffer, time, "accelerometers::" + sensorName);
-    }
-
-    for (const auto& sensorName : m_robotSensorBridge->getOrientationSensorsList())
-    {
-        if (m_robotSensorBridge->getOrientationSensorMeasurement(sensorName, m_orientationBuffer))
-            m_bufferManager.push_back(m_orientationBuffer, time, "orientations::" + sensorName);
-    }
-
-    for (const auto& sensorName : m_robotSensorBridge->getMagnetometersList())
-    {
-        if (m_robotSensorBridge->getMagnetometerMeasurement(sensorName, m_magnemetometerBuffer))
-            m_bufferManager.push_back(m_magnemetometerBuffer, time, "magnetometers::" + sensorName);
->>>>>>> 3667b195
     }
 
     // an IMU contains a gyro accelerometer and an orientation sensor
@@ -1874,18 +1495,8 @@
                             m_gyroBuffer,
                             m_orientationBuffer);
 
-<<<<<<< HEAD
             signalName = std::string(ACCELEROMETERS_NAME) + std::string(TREE_DELIM) + sensorName;
             storeAndSendLoggingData(signalName, m_acceloremeterBuffer, time);
-=======
-            m_bufferManager.push_back(m_acceloremeterBuffer, time, "accelerometers::" + sensorName);
-
-            m_bufferManager.push_back(m_gyroBuffer, time, "gyros::" + sensorName);
-            
-            m_bufferManager.push_back(m_orientationBuffer, time, "orientations::" + sensorName);
-        }
-    }
->>>>>>> 3667b195
 
             signalName = std::string(GYROS_NAME) + std::string(TREE_DELIM) + sensorName;
             storeAndSendLoggingData(signalName, m_gyroBuffer, time);
@@ -1897,50 +1508,13 @@
 
     if (m_streamCartesianWrenches)
     {
-<<<<<<< HEAD
         for (const auto& cartesianWrenchName : m_robotSensorBridge->getCartesianWrenchesList())
-=======
-        std::lock_guard<std::mutex> lock(signal.mutex);
-
-        externalSignalCollection = signal.port.read(false);
-        if (externalSignalCollection != nullptr)
->>>>>>> 3667b195
         {
             if (m_robotSensorBridge->getCartesianWrench(cartesianWrenchName, m_ftBuffer))
             {
-<<<<<<< HEAD
                 signalName = std::string(CARTESIAN_WRENCHES_NAME) + std::string(TREE_DELIM)
                              + cartesianWrenchName;
                 storeAndSendLoggingData(signalName, m_ftBuffer, time);
-=======
-                for (const auto& [key, vector] : externalSignalCollection->vectors)
-                {
-                    signalFullName = signal.signalName + "::" + key;
-                    const auto& metadata = signal.metadata.vectors.find(key);
-                    if (metadata == signal.metadata.vectors.cend())
-                    {
-                        log()->warn("{} Unable to find the metadata for the signal named {}. The "
-                                    "default one will be used.",
-                                    logPrefix,
-                                    signalFullName);
-                        m_bufferManager.addChannel({signalFullName, {vector.size(), 1}});
-                    } else
-                    {
-                        // if the metadata is found we use it
-                        m_bufferManager.addChannel({signalFullName, //
-                                                    {vector.size(), 1},
-                                                    metadata->second});
-                    }
-
-                    signal.dataArrived = true;
-                }
-            }
-
-            for (const auto& [key, vector] : externalSignalCollection->vectors)
-            {
-                signalFullName = signal.signalName + "::" + key;
-                m_bufferManager.push_back(vector, time, signalFullName);
->>>>>>> 3667b195
             }
         }
     }
@@ -1989,10 +1563,6 @@
                     m_bufferManager.addChannel({signalName, {1, 1}});
                     m_textLogsStoredInManager.insert(signalName);
                 }
-<<<<<<< HEAD
-=======
-
->>>>>>> 3667b195
             }
             bufferportSize = m_textLoggingPort.getPendingReads();
         } else
@@ -2000,14 +1570,9 @@
             break;
         }
     }
-<<<<<<< HEAD
     m_textLoggingPortMutex.unlock();
 
     m_vectorCollectionRTDataServer.sendData();
-=======
-
-    SendDataToLoggerVisualizer();
->>>>>>> 3667b195
 }
 
 bool YarpRobotLoggerDevice::saveCallback(const std::string& fileName,
