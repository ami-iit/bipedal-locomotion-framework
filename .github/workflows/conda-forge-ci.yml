--- conflicted
+++ resolved
@@ -107,14 +107,8 @@
       run: |
         mkdir -p build
         cd build
-<<<<<<< HEAD
-        where python3
-        where python
-        set
-=======
         :: The option -DPython3_EXECUTABLE=%CONDA_PREFIX%\python.exe is passed explicitly as a workaround for https://github.com/ami-iit/bipedal-locomotion-framework/pull/910#issuecomment-2589862552
         :: once that is not necessary anymore, drop it
->>>>>>> d7d8fd34
         cmake -GNinja -DBUILD_TESTING:BOOL=ON -DFRAMEWORK_COMPILE_PYTHON_BINDINGS:BOOL=ON -DUSE_SYSTEM_Catch2:BOOL=ON -DCMAKE_INSTALL_PREFIX=%CONDA_PREFIX%\Library -DPython3_EXECUTABLE=%CONDA_PREFIX%\python.exe -DCMAKE_BUILD_TYPE=${{ matrix.build_type }} ..
 
     - name: Build [Windows]
