--- conflicted
+++ resolved
@@ -16,13 +16,8 @@
   YARP_TAG: v3.8.0
   iDynTree_TAG: v12.3.3
   CasADi_TAG: 3.5.5.2
-<<<<<<< HEAD
-  manif_TAG: 0.0.4.102
+  manif_TAG: 0.0.5
   matioCpp_TAG: v0.2.5
-=======
-  manif_TAG: 0.0.5
-  matioCpp_TAG: v0.2.0
->>>>>>> 75386bb0
   LieGroupControllers_TAG: v0.2.0
   osqp_TAG: v0.6.3
   OsqpEigen_TAG: v0.7.0
