# Copyright (C) 2019 Istituto Italiano di Tecnologia (IIT). All rights reserved.
# This software may be modified and distributed under the terms of the
# GNU Lesser General Public License v2.1 or any later version.

cmake_minimum_required(VERSION 3.5)
<<<<<<< HEAD
set(CMAKE_CXX_STANDARD 17)
=======
>>>>>>> 50227ea2

## MAIN project
project(BipedalLocomotionControllers
  VERSION 0.0.1)

list(APPEND CMAKE_MODULE_PATH ${CMAKE_CURRENT_SOURCE_DIR}/cmake)

option(BUILD_SHARED_LIBS "Build libraries as shared as opposed to static" ON)

option(BUILD_TESTING "Create tests using CMake" OFF)
include(CTest)

# Check BipedalLocomotionControllers dependencies, find necessary libraries.
include(BipedalLocomotionControllersFindDependencies)

#set default build type to "Release" in single-config generators
if(NOT CMAKE_CONFIGURATION_TYPES)
    if(NOT CMAKE_BUILD_TYPE)
    set(CMAKE_BUILD_TYPE "Release" CACHE STRING
        "Choose the type of build, recommanded options are: Debug or Release" FORCE)
    endif()
    set(ROBOTOLOGY_BUILD_TYPES "Debug" "Release" "MinSizeRel" "RelWithDebInfo")
    set_property(CACHE CMAKE_BUILD_TYPE PROPERTY STRINGS ${ROBOTOLOGY_BUILD_TYPES})
endif()

# Defines the CMAKE_INSTALL_LIBDIR, CMAKE_INSTALL_BINDIR and many other useful macros.
# See https://cmake.org/cmake/help/latest/module/GNUInstallDirs.html
include(GNUInstallDirs)

# Control where libraries and executables are placed during the build.
# With the following settings executables are placed in <the top level of the
# build tree>/bin and libraries/archives in <top level of the build tree>/lib.
# This is particularly useful to run ctests on libraries built on Windows
# machines: tests, which are executables, are placed in the same folders of
# dlls, which are treated as executables as well, so that they can properly
# find the libraries to run. This is a because of missing RPATH on Windows.
set(CMAKE_RUNTIME_OUTPUT_DIRECTORY "${CMAKE_BINARY_DIR}/${CMAKE_INSTALL_BINDIR}")
set(CMAKE_LIBRARY_OUTPUT_DIRECTORY "${CMAKE_BINARY_DIR}/${CMAKE_INSTALL_LIBDIR}")
set(CMAKE_ARCHIVE_OUTPUT_DIRECTORY "${CMAKE_BINARY_DIR}/${CMAKE_INSTALL_LIBDIR}")

# To build shared libraries in Windows, we set CMAKE_WINDOWS_EXPORT_ALL_SYMBOLS to TRUE.
# See https://cmake.org/cmake/help/v3.4/variable/CMAKE_WINDOWS_EXPORT_ALL_SYMBOLS.html
# See https://blog.kitware.com/create-dlls-on-windows-without-declspec-using-new-cmake-export-all-feature/
set(CMAKE_WINDOWS_EXPORT_ALL_SYMBOLS ON)

# Under MSVC, we set CMAKE_DEBUG_POSTFIX to "d" to add a trailing "d" to library
# built in debug mode. In this Windows user can compile, build and install the
# library in both Release and Debug configuration avoiding naming clashes in the
# installation directories.
if(MSVC)
    set(CMAKE_DEBUG_POSTFIX "d")
endif()

option(ENABLE_RPATH "Enable RPATH for this library" ON)
mark_as_advanced(ENABLE_RPATH)
include(AddInstallRPATHSupport)
add_install_rpath_support(BIN_DIRS "${CMAKE_INSTALL_PREFIX}/${CMAKE_INSTALL_BINDIR}"
  LIB_DIRS "${CMAKE_INSTALL_PREFIX}/${CMAKE_INSTALL_LIBDIR}"
  INSTALL_NAME_DIR "${CMAKE_INSTALL_PREFIX}"
  DEPENDS ENABLE_RPATH
  USE_LINK_PATH)

# Setup testing
include(AddBipedalLocomotionControllersUnitTest)
include(AddBipedalLocomotionControllersComponent)

add_subdirectory(src)

include(InstallBasicPackageFiles)
install_basic_package_files(${PROJECT_NAME}
                            NAMESPACE BipedalLocomotionControllers::
                            VERSION ${BipedalLocomotionControllers_VERSION}
                            COMPATIBILITY AnyNewerVersion
                            TARGETS_PROPERTY BipedalLocomotionControllers_TARGETS
                            VARS_PREFIX ${PROJECT_NAME}
                            NO_CHECK_REQUIRED_COMPONENTS_MACRO)


include(AddUninstallTarget)<|MERGE_RESOLUTION|>--- conflicted
+++ resolved
@@ -3,10 +3,6 @@
 # GNU Lesser General Public License v2.1 or any later version.
 
 cmake_minimum_required(VERSION 3.5)
-<<<<<<< HEAD
-set(CMAKE_CXX_STANDARD 17)
-=======
->>>>>>> 50227ea2
 
 ## MAIN project
 project(BipedalLocomotionControllers
