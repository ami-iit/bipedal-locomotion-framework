# Changelog
All notable changes to this project are documented in this file.

<<<<<<< HEAD
## [unreleased]
### Added
- Added Vector Collection Server for publishing information for real-time users in the YARPRobotLoggerDevice (https://github.com/ami-iit/bipedal-locomotion-framework/pull/796)

=======
## [0.18.0] - 2024-01-23
>>>>>>> 3667b195
### Changed
- 🤖 [`ergoCubSN001`] Update `YarpRobotLoggerDevice` configuration file to exclude the head-imu and include the arms FTs  (https://github.com/ami-iit/bipedal-locomotion-framework/pull/798)
- Avoid to call `BufferedPort::prepare` every time `VectorsCollectionServer::populateData` is called (https://github.com/ami-iit/bipedal-locomotion-framework/pull/790)
- Check that the size the gains vectors in the `IK::JointTrackingTask`, `IK::JointLimitsTask` and `TSID::JointLimitsTask` are correct (https://github.com/ami-iit/bipedal-locomotion-framework/pull/797)
- Check that the size of the weights in `MultiStateWeightProvider` are all the same (https://github.com/ami-iit/bipedal-locomotion-framework/pull/797)

## [0.17.0] - 2023-12-23
### Added
- Implement `ContactList::getNextContact` and `ContactList::getActiveContact` in `Contact` component (https://github.com/ami-iit/bipedal-locomotion-framework/pull/764)
- Implement `MANN::generateDummyMANNOutput` and `MANN::generateDummyMANNInput` in `ML` component (https://github.com/ami-iit/bipedal-locomotion-framework/pull/771)
- Add `MANNAutoregressive` and `MANNTrajectoryGenerator` examples (https://github.com/ami-iit/bipedal-locomotion-framework/pull/771)
- Implement `Spline::evaluateOrderedPoints` to evaluate the spline at a set of time ordered points (https://github.com/ami-iit/bipedal-locomotion-framework/pull/773)
- Add process model for external contacts in `RobotDynamicsEstimator` (https://github.com/ami-iit/bipedal-locomotion-framework/pull/759)
- 🤖 Add `ergoCubSN001` configuration files for the `balancing-position-control` application (https://github.com/ami-iit/bipedal-locomotion-framework/pull/776)
- Implement `VectorsCollectionServer` python bindings (https://github.com/ami-iit/bipedal-locomotion-framework/pull/776)
- Implement `toString()` methods in `PlannedContact`, `ContactList`, `ContactPhase` and `ContactPhaseList` (https://github.com/ami-iit/bipedal-locomotion-framework/pull/777)
- Implement `LinearSpline` in `Math` component (https://github.com/ami-iit/bipedal-locomotion-framework/pull/782)
- Add the support of QP problems with no constraint in `QPInverseKinematics` and `QPTSID` (https://github.com/ami-iit/bipedal-locomotion-framework/pull/784)
- Implement `blf-joints-grid-position-tracking` application in `utilities` (https://github.com/ami-iit/bipedal-locomotion-framework/pull/787)
- Add the possibility to resample the contact in a given contact list (https://github.com/ami-iit/bipedal-locomotion-framework/pull/788)


### Changed
- Restructure of the `CentroidalMPC` class in `ReducedModelControllers` component. Specifically, the `CentroidalMPC` now provides a contact phase list instead of indicating the next active contact. Additionally, users can now switch between `ipopt` and `sqpmethod` to solve the optimization problem. Furthermore, the update allows for setting the warm-start for the non-linear solver. (https://github.com/ami-iit/bipedal-locomotion-framework/pull/766)
- Restructured the swing foot planner to handle corners case that came out while testing DNN-MPC integration (https://github.com/ami-iit/bipedal-locomotion-framework/pull/765)
- Avoid returning internal references for `get_next_contact` `get_present_contact` and `get_active_contact` (https://github.com/ami-iit/bipedal-locomotion-framework/pull/765)
- Introducing Metadata Support for `VectorsCollection` (https://github.com/ami-iit/bipedal-locomotion-framework/pull/767)
- Restructure `MANNAutoregressive` to effectively manage resets (https://github.com/ami-iit/bipedal-locomotion-framework/pull/771)
- Restructure `MANNTrajectoryGenerator` to remove the need for foot positions in `setInitialState` and enhanced reset capabilities. Corrected position and time scaling for precise CoM, base, and feet positioning (https://github.com/ami-iit/bipedal-locomotion-framework/pull/771)
- Move `Spline` into `Math` component. (https://github.com/ami-iit/bipedal-locomotion-framework/pull/773)
- Deprecate `Planners::Spline`, `Planners::QuinticSpline`, `Planners::CubicSpline` in favor of `Math::Spline`, `Math::QuinticSpline`, `Math::CubicSpline` (https://github.com/ami-iit/bipedal-locomotion-framework/pull/773)
- Change use of dynamics name for fts, contacts, accelerometers, gyroscopes in `RobotDynamicsEstimator` (https://github.com/ami-iit/bipedal-locomotion-framework/pull/759)
- 🤖 Modify the `YarpRobotLoggerDevice` of `ergoCubSN001` to be compliant with the latest [robots-configuration files](https://github.com/robotology/robots-configuration/pull/598) (https://github.com/ami-iit/bipedal-locomotion-framework/pull/772)
- Modify the `balancing-position-control` application to be compliant with the new implementation of the spline and the `VectorsCollectionServer` (https://github.com/ami-iit/bipedal-locomotion-framework/pull/776)
- Add the joint tracking error plot in joint-position-tracking script (https://github.com/ami-iit/bipedal-locomotion-framework/pull/775/)
- Force the MPC to require correctly time-sampled contacts (https://github.com/ami-iit/bipedal-locomotion-framework/pull/788)

### Removed
- Remove the latex dependency in the joint-position-tracking script (https://github.com/ami-iit/bipedal-locomotion-framework/pull/775/)

## [0.16.1] - 2023-11-17
### Changed
- [ergoCubSN000] Update the YarpRobotLogger configuration file to be mpliant with robots-configuration v2.5.2 (https://github.com/ami-iit/bipedal-locomotion-framework/pull/763)

### Fixed
- Fixed compilation on Windows of fmt formatter for Eigen types (https://github.com/ami-iit/bipedal-locomotion-framework/pull/762)

## [0.16.0] - 2023-11-15
### Added
- Add the possibility to control a subset of coordinates in `TSID::CoMTask` (https://github.com/ami-iit/bipedal-locomotion-framework/pull/724, https://github.com/ami-iit/bipedal-locomotion-framework/pull/727)
- Add the possibility to set the maximum number of accepted deadline miss in `System::AdvanceableRunner` (https://github.com/ami-iit/bipedal-locomotion-framework/pull/726)
- Add the `getControllerOutput` method to the `TSID::SE3Task` class (https://github.com/ami-iit/bipedal-locomotion-framework/pull/740)
- Implement the python bindings for the `Wrench` class (https://github.com/ami-iit/bipedal-locomotion-framework/pull/716)
- Implement the python bindings for the `SimplifiedModelControllers` components (https://github.com/ami-iit/bipedal-locomotion-framework/pull/716)
- 🤖 Add the configuration files to use `YarpRobotLoggerDevice` with `ergoCubSN001` (https://github.com/ami-iit/bipedal-locomotion-framework/pull/747)
- Added the ``DistanceTask`` and ``GravityTask`` to the IK (https://github.com/ami-iit/bipedal-locomotion-framework/pull/717)
- Add the possibility to control a subset of linear coordinates in `TSID::SE3Task` (https://github.com/ami-iit/bipedal-locomotion-framework/pull/738)
- Implement `GlobalCoPEvaluator` in `Contacts` component (https://github.com/ami-iit/bipedal-locomotion-framework/pull/745)
- Implement `Wrench::getLocalCoP()` method (https://github.com/ami-iit/bipedal-locomotion-framework/pull/745)
- Add tests for classes of `RobotDynamicsEstimator` library (https://github.com/ami-iit/bipedal-locomotion-framework/pull/743)
- Implement inequality operator for the `PlannedContact` class (https://github.com/ami-iit/bipedal-locomotion-framework/pull/750)
- Finalize `RobotDynamicsEstimator` library and add complete library test (https://github.com/ami-iit/bipedal-locomotion-framework/pull/744)
- Add Python bindings for `RobotDynamicsEstimator` library (https://github.com/ami-iit/bipedal-locomotion-framework/pull/755)
- Add possibility to set the regularization on the mass matrix for the `TSID::JointDynamicsTask` (https://github.com/ami-iit/bipedal-locomotion-framework/pull/722)
- Implement `RobotDynamicsEstimatorDevice` (https://github.com/ami-iit/bipedal-locomotion-framework/pull/756)

### Changed
- Remove the possibility to disable the telemetry in `System::AdvanceableRunner` (https://github.com/ami-iit/bipedal-locomotion-framework/pull/726)
- Change implementation of classes used in `RobotDynamicsEstimator` to optimize performance (https://github.com/ami-iit/bipedal-locomotion-framework/pull/731)
- CMake: Permit to explictly specify Python installation directory by setting the `FRAMEWORK_PYTHON_INSTALL_DIR` CMake variable (https://github.com/ami-iit/bipedal-locomotion-framework/pull/741)
- Remove outdated tests for `RobotDynamicsEstimator` library (https://github.com/ami-iit/bipedal-locomotion-framework/pull/742)
- Modify CI to install `RobotDynamicsEstimator` library (https://github.com/ami-iit/bipedal-locomotion-framework/pull/746)
- Restructure the balancing-position-control script (https://github.com/ami-iit/bipedal-locomotion-framework/pull/716)
- Avoid to download the robot and the network models if the tests are not enabled in `ML` component (https://github.com/ami-iit/bipedal-locomotion-framework/pull/749)
- Update the CMakeLists.txt to be compliant with `Python 3.12` (https://github.com/ami-iit/bipedal-locomotion-framework/pull/752)

### Fixed
- Fix timestamp logging for the cameras (https://github.com/ami-iit/bipedal-locomotion-framework/pull/748)
- Fix missing include(FetchContent) in Python bindings CMake code (https://github.com/ami-iit/bipedal-locomotion-framework/pull/757)

## [0.15.0] - 2023-09-05
### Added
- 🤖 Add the configuration files to use `YarpRobotLogger` with  `ergoCubGazeboV1` (https://github.com/ami-iit/bipedal-locomotion-framework/pull/690)
- Implement `RK4` integrator in `ContinuousDynamicalSystem` component and expose the python bindings (https://github.com/ami-iit/bipedal-locomotion-framework/pull/711)
- Implement `blf-balancing-torque-control` in `utilities` (https://github.com/ami-iit/bipedal-locomotion-framework/pull/707)
- Implement `setControlMode` in `IRobotControl` and the associated python bindings (https://github.com/ami-iit/bipedal-locomotion-framework/pull/707)
- Expose `ContactBase` methods for `DiscreteGeometryContact` bindings (https://github.com/ami-iit/bipedal-locomotion-framework/pull/712)
- Expose the CoM trajectory and angular momentum trajectory in `MANNTrajectoryGenerator` bindings (https://github.com/ami-iit/bipedal-locomotion-framework/pull/712)
- Expose the CoM trajectory computed by the `CentroidalMPC` (https://github.com/ami-iit/bipedal-locomotion-framework/pull/712)
- Implement python bindings for `CameraBridge` (https://github.com/ami-iit/bipedal-locomotion-framework/pull/695)
- Implement `constructRDGBSensorClient()` in `RobotInterface` component (https://github.com/ami-iit/bipedal-locomotion-framework/pull/695)

### Changed
- Use `std::chorno::nanoseconds` in `clock` and `AdvanceableRunner` (https://github.com/ami-iit/bipedal-locomotion-framework/pull/702)
- Give the possibility to set an external wrench in the `CentroidalDynamics` instead of a pure force (https://github.com/ami-iit/bipedal-locomotion-framework/pull/705)
- Use c version of `qhull` in the Planner component. This fixes the compatibility with PCL in ubuntu 20.04 (https://github.com/ami-iit/bipedal-locomotion-framework/pull/713)
- Make `ICameraBridge::isValid()` virtual function (https://github.com/ami-iit/bipedal-locomotion-framework/pull/695)
- icub-models 2.0.0 changed the name of the FT sensors in the iCub's URDF from being named `<identifier>_ft_sensor` (like `l_arm_ft_sensor`, `l_leg_ft_sensor`, ...) to `<identifier>_ft` (like `l_arm_ft`, `l_leg_ft`, ...). However, the yarprobotinterface configuration files in blf continued to refer to the sensors as `<identifier>_ft_sensor`, creating errors for software that was trying to match sensors find in URDF and sensors as exposed by the YARP's multipleanalogsensorsserver device. This PR changes all the instances of FT sensor names in iCub-related configuration files contained in blf to `<identifier>_ft`, restoring compatibility with icub-models 2.0.0, robots-configuration releases >= 2.5.0 and ergocub-software >= 0.3.4, see https://github.com/robotology/robots-configuration/pull/562 for more details (https://github.com/ami-iit/bipedal-locomotion-framework/pull/720)


### Fixed
- Remove duplicated `find_package` in `BipedalLocomotionFrameworkDependencies.cmake` file (https://github.com/ami-iit/bipedal-locomotion-framework/pull/709)
- Fix handling of feedforward acceleration in `BipedalLocomotion::TSID::JointTrackingTask::setSetPoint` (https://github.com/ami-iit/bipedal-locomotion-framework/pull/719)

## [0.14.1] - 2023-07-07
### Fixed
- Fix python bindings compilation when toml is not installed (https://github.com/ami-iit/bipedal-locomotion-framework/pull/700)
- Fix `YarpRobotLoggerDevice` if `YARP_ROBOT_NAME` is not defined (https://github.com/ami-iit/bipedal-locomotion-framework/pull/701)

## [0.14.0] - 2023-07-04
### Added
- Implement a class to perform inference with the [MANN network](https://github.com/ami-iit/mann-pytorch) (https://github.com/ami-iit/bipedal-locomotion-framework/pull/652, https://github.com/ami-iit/bipedal-locomotion-framework/pull/686)
- Add some useful methods to the `SubModel` and `SubModelKinDynWrapper` classes (https://github.com/ami-iit/bipedal-locomotion-framework/pull/661)
- Implement `Dynamics`, `ZeroVelocityDynamics`, and `JointVelocityStateDynamics` classes in `RobotDynamicsEstimator` (https://github.com/ami-iit/bipedal-locomotion-framework/pull/662)
- Implement `AccelerometerMeasurementDynamics` and `GyroscopeMeasurementDynamics` classes in `RobotDynamicsEstimator` (https://github.com/ami-iit/bipedal-locomotion-framework/pull/666)
- Implement `FrictionTorqueStateDynamics` and `MotorCurrentMeasurementDynamics` classes in `RobotDynamicsEstimator` (https://github.com/ami-iit/bipedal-locomotion-framework/pull/667)
- Add logging of FTs on the ergoCub legs and fix FT and IMU port names (https://github.com/ami-iit/bipedal-locomotion-framework/pull/671)
- Add the possibility to log the video stream as set of frames or as video in `YarpRobotLoggerDevice` (https://github.com/ami-iit/bipedal-locomotion-framework/pull/672)
- Add the possibility to log the RGBD stream in `YarpRobotLoggerDevice` (https://github.com/ami-iit/bipedal-locomotion-framework/pull/672)
- Implement `LieGroupDynamics` in `ContinuousDynamicalSystem` component (https://github.com/ami-iit/bipedal-locomotion-framework/pull/659)
- Implement `Conversions::toiDynTreePose()` (https://github.com/ami-iit/bipedal-locomotion-framework/pull/659)
- Implement `Conversions::toiDynTreePose()` (https://github.com/ami-iit/bipedal-locomotion-framework/pull/659)
- Implement `MANNAutoregressive` class in `ML` component (https://github.com/ami-iit/bipedal-locomotion-framework/pull/659)
- Implement`UkfState` class in `RobotDynamicsEstimator` (https://github.com/ami-iit/bipedal-locomotion-framework/pull/669)
- Implement `MANNTrajectoryGenerator` class in `ML` component (https://github.com/ami-iit/bipedal-locomotion-framework/pull/668)
- Implement a bash script to automatically log the audio along with the YarpRobotLoggerDevice (https://github.com/ami-iit/bipedal-locomotion-framework/pull/681)
- Implement `QuadraticBezierCurve` in `Math` component (https://github.com/ami-iit/bipedal-locomotion-framework/pull/689)
- Implement `MANNAutoregressiveInputBuilder` in `ML` component (https://github.com/ami-iit/bipedal-locomotion-framework/pull/689)
- Implement the `CentroidalMPC` in `ReducedModelControllers`component (https://github.com/ami-iit/bipedal-locomotion-framework/pull/645)
- Implement the `BaseEstimatorFromFootIMU` in the `Estimators` component (https://github.com/ami-iit/bipedal-locomotion-framework/pull/641)
- Add bindings for `CentroidalMPC`, `CentroidalDynamics`, `ContactPhaseList`, `DiscreteGeometryContact` and `Corner` component (https://github.com/ami-iit/bipedal-locomotion-framework/pull/650)

### Changed
- Restructure application folders of `YarpRobotLoggerDevice` (https://github.com/ami-iit/bipedal-locomotion-framework/pull/670)
- 🤖 [ergoCubSN000] Clean the mas remapper files of the `YarpRobotLoggerDevice` (https://github.com/ami-iit/bipedal-locomotion-framework/pull/673)
- 🤖 [ergoCubSN000] Enable the logging of the realsense camera `YarpRobotLoggerDevice` (https://github.com/ami-iit/bipedal-locomotion-framework/pull/672)
- Add the possibility to force the internal state of the `SchmittTrigger` (https://github.com/ami-iit/bipedal-locomotion-framework/pull/684)
- Add the possibility to update the contact list in the swing foot planner when the contact is not active and the new orientation is different from the previous one (https://github.com/ami-iit/bipedal-locomotion-framework/pull/688)
- Add the possibility to set the boundary condition for the velocity and acceleration of the `SO3Planner` (https://github.com/ami-iit/bipedal-locomotion-framework/pull/688)
- Satisfies the rule of 5 for `InputPort`, `OutputPort`, `Advanceable`, `Sink` and `Source` in `System` component (https://github.com/dic-iit/bipedal-locomotion-framework/pull/397).

### Fixed
- Fix RobotDynamicsEstimator compilation dependencies (https://github.com/ami-iit/bipedal-locomotion-framework/pull/665)
- Fix the metadata assignment of the rgbd cameras (https://github.com/ami-iit/bipedal-locomotion-framework/pull/672)
- Fix the RGB to BGR conversion in YarpCameraBridge for FlexImage (https://github.com/ami-iit/bipedal-locomotion-framework/pull/672)
- Make the YarpSensorBridge compatible with MAS that use the same name between gyro ac magn and
  orientation (https://github.com/ami-iit/bipedal-locomotion-framework/pull/692)

## [0.13.0] - 2023-04-22
### Added
- Implement the `DiscreteGeometryContact` in Contacts component (https://github.com/ami-iit/bipedal-locomotion-framework/pull/626)
- Implement the `SchmittTrigger` in component `Math` and the associated python bindings (https://github.com/ami-iit/bipedal-locomotion-framework/pull/624)
- Add the support of `std::chrono` in The text logging (https://github.com/ami-iit/bipedal-locomotion-framework/pull/630)
- Add the possibility to retrieve and set duration from the `IParametersHandler` (https://github.com/ami-iit/bipedal-locomotion-framework/pull/630)
- Add the possibility to update the contact list in the swing foot trajectory planner (https://github.com/ami-iit/bipedal-locomotion-framework/pull/637)
- Implement `System::NamedTuple` class (https://github.com/ami-iit/bipedal-locomotion-framework/pull/642)
- Implement `ContinuousDynamicalSystem::CentroidalDynamics` class (https://github.com/ami-iit/bipedal-locomotion-framework/pull/642)

### Changed
- Update the `IK tutorial` to use `QPInverseKinematics::build` (https://github.com/ami-iit/bipedal-locomotion-framework/pull/621)
- Handle case where no FT sensors are specified to split the model (https://github.com/ami-iit/bipedal-locomotion-framework/pull/625)
- General restructure of the `ContactDetector`and the derived classes (`SchmittTriggerDetector` and `FixedFootDetector`) (https://github.com/ami-iit/bipedal-locomotion-framework/pull/624)
  Thanks to this refactory the `FixedFootDetector` usage becomes similar to the others `advanceable`.
  Indeed now `FixedFootDetector::advace()` considers the input set by the user and provides the corresponding output.
  ⚠️  Even if this modification do not break the API the user may notice some strange behavior if `advance` was called after getting the output of the detector.
- Restructure the `Contacts` component to handle time with `std::chrono::nanoseconds` (https://github.com/ami-iit/bipedal-locomotion-framework/pull/630)
- Restructure the `Planners` component to handle time with `std::chrono::nanoseconds` (https://github.com/ami-iit/bipedal-locomotion-framework/pull/630)
- Restructure the `FloatingBaseEstimator` component to handle time with `std::chrono::nanoseconds`(https://github.com/ami-iit/bipedal-locomotion-framework/pull/630)
- Update the `blf-position-tracking` to handle time with `std::chrono::nanoseconds` (https://github.com/ami-iit/bipedal-locomotion-framework/pull/630)
- Update the python bindings to consider the time with `std::chrono::nanoseconds` (https://github.com/ami-iit/bipedal-locomotion-framework/pull/630)
- Robustify SubModelCreator and SubModelKinDynWrapper tests (https://github.com/ami-iit/bipedal-locomotion-framework/pull/631)
- `SwingFootTrajectoryPlanner::advance()` must be called before getting the output (https://github.com/ami-iit/bipedal-locomotion-framework/pull/637)
- Update the already existing classes in `ContinuousDynamicalSystem`to be compatible with the `System::NamedTuple` (https://github.com/ami-iit/bipedal-locomotion-framework/pull/642)
- Update the code to be compatible with LieGroupControllers v0.2.0 (https://github.com/ami-iit/bipedal-locomotion-framework/pull/653)
- Allow use of vectors for task gains (https://github.com/ami-iit/bipedal-locomotion-framework/pull/654)
- `Catch2` is now downloaded with `FetchContent` if `BUILD_TESTING` is set to `ON` (https://github.com/ami-iit/bipedal-locomotion-framework/pull/655)
- The tests now uses`Catch2 v3` (https://github.com/ami-iit/bipedal-locomotion-framework/pull/655)
- Add the possibility to set vectorial gains in CoM IK and TSID tasks (https://github.com/ami-iit/bipedal-locomotion-framework/pull/656)

### Fixed
- Return an error if an invalid `KinDynComputations` object is passed to `QPInverseKinematics::build()` (https://github.com/ami-iit/bipedal-locomotion-framework/pull/622)
- Fix `QPTSID` documentation (https://github.com/ami-iit/bipedal-locomotion-framework/pull/634)
- Fix error messages in `QPTSID` class (https://github.com/ami-iit/bipedal-locomotion-framework/pull/639)
- Fix compilation failure when using CMake 3.26.1 and pybind11 2.4.3 (https://github.com/ami-iit/bipedal-locomotion-framework/pull/643)

## [0.12.0] - 2023-03-07
### Added
- Add the possibility to attach all the multiple analog sensor clients  (https://github.com/ami-iit/bipedal-locomotion-framework/pull/569)
- Add a tutorial for the inverse kinematics  (https://github.com/ami-iit/bipedal-locomotion-framework/pull/596)
- Implement the ROS2 sink for the `TextLogging` (https://github.com/ami-iit/bipedal-locomotion-framework/pull/587)
- Implement the `QPFixedBaseInverseKinematics` in the `IK` component (https://github.com/ami-iit/bipedal-locomotion-framework/pull/599)
- 🤖 [ergoCubSN000] Add configuration files for the YarpRobotLoggerDevice (https://github.com/ami-iit/bipedal-locomotion-framework/pull/600)
- Add functions to split a model in a set of submodels in the Estimator component (https://github.com/ami-iit/bipedal-locomotion-framework/pull/604)
- Add the possibity to call the advanceable capabilities of the `QuinticSpline` from the python (https://github.com/ami-iit/bipedal-locomotion-framework/pull/609)
- Implement the `CubicSpline` python bindings (https://github.com/ami-iit/bipedal-locomotion-framework/pull/609)
- Implement the python bindings for the iDynTree to manif conversions (https://github.com/ami-iit/bipedal-locomotion-framework/pull/610)
- Implement `blf-balancing-position-control` application (https://github.com/ami-iit/bipedal-locomotion-framework/pull/611)
- Implement the python bindings for `YarpTextLogging` (https://github.com/ami-iit/bipedal-locomotion-framework/pull/611)
- Add SubModelKinDynWrapper class to handle the `KinDynComputation` object of a sub-model (https://github.com/ami-iit/bipedal-locomotion-framework/pull/605)
- Implement the `JointLimitsTask` for the IK (https://github.com/ami-iit/bipedal-locomotion-framework/pull/603)
- Add the possibility to programmatically build an IK problem from a configuration file (https://github.com/ami-iit/bipedal-locomotion-framework/pull/614, https://github.com/ami-iit/bipedal-locomotion-framework/pull/619)

### Changed
- Ask for `toml++ v3.0.1` (https://github.com/ami-iit/bipedal-locomotion-framework/pull/581)
- The YarpRobotLogger will now automatically connect to the exogenous signal port if available (https://github.com/ami-iit/bipedal-locomotion-framework/pull/570/)
- 🤖 [iCubGenova09] Add the left and right hands skin (raw and filtered) data acquisition (https://github.com/ami-iit/bipedal-locomotion-framework/pull/570/)
- Add informative prints `YarpSensorBridge::Impl` (https://github.com/ami-iit/bipedal-locomotion-framework/pull/569)
- The minimum version of iDynTree now supported is iDynTree 4.3.0 (https://github.com/ami-iit/bipedal-locomotion-framework/pull/588).
- Allow using the `iDynTree swig` bindings in `QPFixedBaseTSID` for the kindyncomputation object (https://github.com/ami-iit/bipedal-locomotion-framework/pull/599)
- Add the possibility to customize the video codec in the `YarpRobotLoggerDevice` (https://github.com/ami-iit/bipedal-locomotion-framework/pull/607)

### Fix
- Return an invalid `PolyDriverDescriptor` if `description` is not found in `constructMultipleAnalogSensorsRemapper()` (https://github.com/ami-iit/bipedal-locomotion-framework/pull/569)
- Fix compatibility with OpenCV 4.7.0 (https://github.com/ami-iit/bipedal-locomotion-framework/pull/589)
- Fix `attachRemappedRemoteControlBoard` in `YarpSensorBridge` when the `RemoteControlBoard` is not the first polydriver in the polydriverlist (https://github.com/ami-iit/bipedal-locomotion-framework/pull/608)
- Fix race condition in System::ClockBuilder (https://github.com/ami-iit/bipedal-locomotion-framework/pull/618)

## [0.11.1] - 2022-12-19
### Fix
- Fix the compilation of the `YarpRobotLoggerDevice` in `Windows` and `macOS` (https://github.com/ami-iit/bipedal-locomotion-framework/pull/580)

## [0.11.0] - 2022-12-17
### Added
- Log the status of the system in `YarpRobotLoggerDevice` (https://github.com/ami-iit/bipedal-locomotion-framework/pull/571)
- Add the `ROS2` implementation for Clock class (https://github.com/ami-iit/bipedal-locomotion-framework/pull/575)

### Changed
- YARP devices are now enabled by default if YARP is found (https://github.com/ami-iit/bipedal-locomotion-framework/pull/576).
- Restructure the python bindings to support _official_ `iDynTree` bindings (https://github.com/ami-iit/bipedal-locomotion-framework/pull/578)
- Remove _unofficial_ `iDynTree` bindings based on pybind11  (https://github.com/ami-iit/bipedal-locomotion-framework/pull/578)

### Fix
- Fix compatibility with YARP 3.8 (https://github.com/ami-iit/bipedal-locomotion-framework/pull/577).

## [0.10.0] - 2022-09-23
### Added
- Add the possibility to set the exogenous feedback for the `IK::SE3Task` (https://github.com/ami-iit/bipedal-locomotion-framework/pull/567)
- Implement `RobotInterface::constructMultipleAnalogSensorsClient()` and `RobotInterface::constructMultipleAnalogsensorsRemapper()` methods (https://github.com/ami-iit/bipedal-locomotion-framework/pull/568)

### Changed
- Add the possibility to log only a subset of text logging ports in `YarpRobotLogger` device (https://github.com/ami-iit/bipedal-locomotion-framework/pull/561)
- Accept boolean as integer while getting an element from searchable in `YarpUtilities` (https://github.com/ami-iit/bipedal-locomotion-framework/pull/566)

### Fix
- Fix typo in the `RobotInterface::constructGenericSensorClient()` documentation (https://github.com/ami-iit/bipedal-locomotion-framework/pull/568)
- Fix compatibility with qhull installed by vcpkg `2022.07.25` and robotology-superbuild-dependencies-vcpkg `0.10.1` (https://github.com/ami-iit/bipedal-locomotion-framework/pull/565).

## [0.9.0] - 2022-09-09
### Added
- Implement the `MultiStateWeightProvider` in `ContinuousDynamicalSystem` (https://github.com/ami-iit/bipedal-locomotion-framework/pull/555)
- Implement `PortInput` and `PortOutput`in `System` (https://github.com/ami-iit/bipedal-locomotion-framework/pull/555)
- Implement `toManifTwist` in `Conversions` component (https://github.com/ami-iit/bipedal-locomotion-framework/pull/557)
- Add the default value for the desired spatial and angular velocity to the `IK::SO3Task` and `IK::SE3Task` (https://github.com/ami-iit/bipedal-locomotion-framework/pull/557)
- Implement the `IK::R3Task` class (https://github.com/ami-iit/bipedal-locomotion-framework/pull/559)

### Changed
- Now `Advanceable` inherits from `PortInput` and `PortOutput` (https://github.com/ami-iit/bipedal-locomotion-framework/pull/555)

### Fix
- Fix the dependency required to compile the YarpRobotLogger device (https://github.com/ami-iit/bipedal-locomotion-framework/pull/554)
- Fix the compatibility with fmt v9.0.0 (https://github.com/ami-iit/bipedal-locomotion-framework/pull/556)

## [0.8.0] - 2022-07-29
### Added
- Add the possibility to log the YarpTextLogging in the YarpRobotLogger (https://github.com/ami-iit/bipedal-locomotion-framework/pull/541)
- Enable the logging FTs and IMU logging of iCubGenova09 (https://github.com/ami-iit/bipedal-locomotion-framework/pull/546/)
### Changed
- Ported `YarpLoggerDevice` to `robometry`(https://github.com/ami-iit/bipedal-locomotion-framework/pull/533)
- bipedal locomotion framework now depends on YARP 3.7.0 (https://github.com/ami-iit/bipedal-locomotion-framework/pull/541)
### Fix
- Avoid to use deprecated function cv::aruco::drawAxis in ArucoDetector to fix compilation with OpenCV 4.6.0 (https://github.com/ami-iit/bipedal-locomotion-framework/pull/552)

## [0.7.0] - 2022-06-21
### Added
- Implement the python bindings for the clock machinery and for the yarp clock (https://github.com/ami-iit/bipedal-locomotion-framework/pull/500)
- Implement the `IWeightProvider` interface and the `ConstantWeightProvider` class in the System component (https://github.com/ami-iit/bipedal-locomotion-framework/pull/506)
- Add installation of pip metadata files for when blf python bindings are installed only via CMake (https://github.com/ami-iit/bipedal-locomotion-framework/pull/508)
- Implement the python bindings for the VectorsCollection message and the associated buffered port (https://github.com/ami-iit/bipedal-locomotion-framework/pull/511)
- Implement the `VectorsCollectionWrapper` device for collection of arbitrary vector ports (https://github.com/ami-iit/bipedal-locomotion-framework/pull/512)
- Add reading of right upper leg FT for `iCubGenova09` and associated cartesian wrench in `YarpRobotLoggerDevice` configuration files (https://github.com/ami-iit/bipedal-locomotion-framework/pull/513)
- Add reading of right and left arms FT for `iCubGenova09` in `YarpRobotLoggerDevice` configuration files (https://github.com/ami-iit/bipedal-locomotion-framework/pull/515)
- Add reading of right and left arms and right upper leg FTs and cartesian wrenches for `iCubGazeboV3` in `YarpRobotLoggerDevice` (https://github.com/ami-iit/bipedal-locomotion-framework/pull/525)
- Add the possibility to retrieve the temperature sensor from `SensorBridge` (https://github.com/ami-iit/bipedal-locomotion-framework/pull/519)
- Add the possibility to set only the velocity in `CubicSpline::setInitialConditions` and `CubicSpline::setFinalConditions` (https://github.com/ami-iit/bipedal-locomotion-framework/pull/528)
- Implement the python bindings for the `ContinuousDynamicalSystem` component (https://github.com/ami-iit/bipedal-locomotion-framework/pull/532)
- Add the possibility to log the video in the `YarpRobotLoggerDevice` (https://github.com/ami-iit/bipedal-locomotion-framework/pull/516)

### Changed
- An error it will be returned if the user tries to change the clock type once the `clock()` has been already called once (https://github.com/ami-iit/bipedal-locomotion-framework/pull/500)
- Log the arms external wrenches on the YarpRobotLogger for iCubGenova09 (https://github.com/ami-iit/bipedal-locomotion-framework/pull/502)
- IK and TSID now uses the weight provider to specify the weight associated to a task (https://github.com/ami-iit/bipedal-locomotion-framework/pull/506)
- The `Planners`, `System`, `RobotInterface` and `YarpImplementation` components are no more mandatory to compile the python bindings (https://github.com/ami-iit/bipedal-locomotion-framework/pull/511)
- Reorganize the multiple FT sensor and external wrench files into a single file in the YarpRobotLoggerDevice (https://github.com/ami-iit/bipedal-locomotion-framework/pull/525)
- Save the robot name and the names of the channel's elements in the YarpRobotLoggerDevice (https://github.com/ami-iit/bipedal-locomotion-framework/pull/522)
- Use icub-models to get the urdf models for the tests (https://github.com/ami-iit/bipedal-locomotion-framework/pull/526)
- The FT sensor are now considered as `multianalogsensor` in `YarpSensorBridge` (https://github.com/ami-iit/bipedal-locomotion-framework/pull/519)
- Make `YarpRobotLogger` compatible with `yarp-telemetry` v0.5.1 (https://github.com/ami-iit/bipedal-locomotion-framework/pull/535)
- Set for `yarp-telemetry` minimum version to v0.5.1 (https://github.com/ami-iit/bipedal-locomotion-framework/pull/535)
- Make `YarpCameraBridge::getColorImage()` and `YarpCameraBridge::getDepthImage()` thread safe (https://github.com/ami-iit/bipedal-locomotion-framework/pull/516)
- Deprecate `YarpCameraBridge::get()` in favor of `YarpCameraBridge::getMetaData()` (https://github.com/ami-iit/bipedal-locomotion-framework/pull/516)
- Move from LGPL to BSD3 license (https://github.com/ami-iit/bipedal-locomotion-framework/pull/550)

### Fix
- Remove outdated includes in YarpRobotLoggerDevice.cpp (https://github.com/ami-iit/bipedal-locomotion-framework/pull/502)

## [0.6.0] - 2022-01-10
### Added
- Add the reading of the orientation of the head IMU in `YarpRobotLoggerDevice` (https://github.com/ami-iit/bipedal-locomotion-framework/pull/471)
- Add the possibility to change the weight in TSID/IK (https://github.com/ami-iit/bipedal-locomotion-framework/pull/475)
- Implement a `FirstOrderSmoother` class in `ContinuousDynamicalSystem` component (https://github.com/ami-iit/bipedal-locomotion-framework/pull/476)
- Implement `getIntegrationStep` in `FixedIntegration` class (https://github.com/ami-iit/bipedal-locomotion-framework/pull/476)
- Add the possibility to create custom `LinearTasks` in python (https://github.com/ami-iit/bipedal-locomotion-framework/pull/480)
- Implement the possibility to compute the residual terms in the `LinearTask` (https://github.com/ami-iit/bipedal-locomotion-framework/pull/483)
- Define `VectorsCollection` message in `YarpUtilities` (https://github.com/ami-iit/bipedal-locomotion-framework/pull/483)
- Add the reading of the joint and motor acceleration in `YarpSensorBridge` (https://github.com/ami-iit/bipedal-locomotion-framework/pull/492)

### Changed
- Use yarp clock instead of system clock in `YarpRobotLoggerDevice` (https://github.com/ami-iit/bipedal-locomotion-framework/pull/473)
- Reduce code duplication in python bindings (https://github.com/ami-iit/bipedal-locomotion-framework/pull/484)
- Use `TextLogger` in `YarpRobotLoggerDevice` instead of `yarp` commands (https://github.com/ami-iit/bipedal-locomotion-framework/pull/486)
- Ask for `osqp-eigen 0.6.4.100`(https://github.com/ami-iit/bipedal-locomotion-framework/pull/490)
- Use enum underlying type to convert `TextLogging` verbosity level to `spdlog` verbosity level (https://github.com/ami-iit/bipedal-locomotion-framework/pull/495)
- `yarp-telemetry` is now a dependency of the `YarpRobotLoggerDevice` (https://github.com/ami-iit/bipedal-locomotion-framework/pull/487)
- Fix deprecated `YARP` functions in `YarpUtilities` component (https://github.com/ami-iit/bipedal-locomotion-framework/pull/491)

### Fix
- Fix the population of the jointAccelerations and baseAcceleration variables in QPTSID (https://github.com/ami-iit/bipedal-locomotion-framework/pull/478)
- Fix the documentation in the `Advanceable` class (https://github.com/ami-iit/bipedal-locomotion-framework/pull/476)
- Add virtual destrutors in `System::Sink`, `System::Source`, `System::LinearTask`,
`System::ITaskControlMode`, `TSID::TSIDLinearTask` and `IK::IKLinearTask` classes (https://github.com/ami-iit/bipedal-locomotion-framework/pull/480)
- The joint torques is now correctly retrieved in QPTSID class (https://github.com/ami-iit/bipedal-locomotion-framework/pull/482)
- The motor velocity and positions are now returned in rad/s and rad (https://github.com/ami-iit/bipedal-locomotion-framework/pull/489)
- Fix `YarpRobotLoggerDevice` documentation (https://github.com/ami-iit/bipedal-locomotion-framework/pull/472)

## [0.5.0] - 2021-11-30
### Added
- Implement Python bindings for the TSID component (https://github.com/ami-iit/bipedal-locomotion-framework/pull/428)
- Add the possibility to set the name of each element of a variable stored in the variables handler (https://github.com/ami-iit/bipedal-locomotion-framework/pull/429)
- Develop the python bindings for toml implementation of the parameters handler (https://github.com/ami-iit/bipedal-locomotion-framework/pull/432)
- Implement the VariableRegularizationTask in TSID (https://github.com/ami-iit/bipedal-locomotion-framework/pull/431)
- Implement `create_tsid` utility function for the python bindings (https://github.com/ami-iit/bipedal-locomotion-framework/pull/433)
- Implement the `AngularMomentumTask` in the `TSID` component and the associated python bindings (https://github.com/ami-iit/bipedal-locomotion-framework/pull/436)
- Implement `QPTSID::toString` method and the associated python bindings (https://github.com/ami-iit/bipedal-locomotion-framework/pull/440)
- Implement `ContactWrench` python bindings (https://github.com/ami-iit/bipedal-locomotion-framework/pull/441)
- Implement AngularMomentum task in the IK component and the associated bindings (https://github.com/ami-iit/bipedal-locomotion-framework/pull/443)
- Implement `create_ik` utility function for the python bindings (https://github.com/ami-iit/bipedal-locomotion-framework/pull/444)
- Add the possibility to set the task controller mode for the SE3Task in the TSID component (https://github.com/ami-iit/bipedal-locomotion-framework/pull/445)
- Expose the `ITaskControlMode` class in the python bindings (https://github.com/ami-iit/bipedal-locomotion-framework/pull/445)
- Add the possibility to enable/disable the joints and motors state logging in the `YarpRobotLoggerDevice` (https://github.com/ami-iit/bipedal-locomotion-framework/pull/453)
- Implement `QPInverseKinematics::toString` method and the associated python bindings (https://github.com/ami-iit/bipedal-locomotion-framework/pull/461)
- Add the cartesian wrenches logging in `YarpRobotLoggerDevice` (https://github.com/ami-iit/bipedal-locomotion-framework/pull/447)
- Implement the python bindings for the manif conversions methods (https://github.com/ami-iit/bipedal-locomotion-framework/pull/465)

### Changed
- Inherits all the `Eigen::Matrix` constructors in the `Wrenchd` class (https://github.com/ami-iit/bipedal-locomotion-framework/pull/441)
- Bump the minimum `cmake` version to `3.16.0` (https://github.com/ami-iit/bipedal-locomotion-framework/pull/468)

### Fix
- Fix Analog FT Sensor reading in `YarpSensorBridgeImpl` (https://github.com/ami-iit/bipedal-locomotion-framework/pull/459)
- Fix config files in `YarpRobotLoggerDevice` for iCub3 head IMU reading (https://github.com/ami-iit/bipedal-locomotion-framework/pull/467)

## [0.4.0] - 2021-10-15
### Added
- Implement `AdvanceableRunner::isRunning()` method (https://github.com/ami-iit/bipedal-locomotion-framework/pull/395)
- Implement `ContactPhaseList::getPresentPhase()` method (https://github.com/ami-iit/bipedal-locomotion-framework/pull/396)
- Add a synchronization mechanism for the `AdvanceableRunner` class (https://github.com/ami-iit/bipedal-locomotion-framework/pull/403)
- Add the possibility to use spdlog with YARP (https://github.com/ami-iit/bipedal-locomotion-framework/pull/408)
- Add new Advanceable exposing `UnicyclePlanner` (https://github.com/ami-iit/bipedal-locomotion-framework/pull/320)

### Changed
- Add `name` parameter to the `AdvanceableRunner` class (https://github.com/ami-iit/bipedal-locomotion-framework/pull/406)
- Set the required `spdlog` version in the cmake file (https://github.com/ami-iit/bipedal-locomotion-framework/pull/415)
- Add features to FTIMULoggerDevice and rename it in YarpRobotLoggerDevice (https://github.com/ami-iit/bipedal-locomotion-framework/pull/405)

### Fix
- Fix missing components dependencies in the `CMake` machinery (https://github.com/ami-iit/bipedal-locomotion-framework/pull/414)
- Fixed missing include in `FloatingBaseEstimatorIO.h` (https://github.com/ami-iit/bipedal-locomotion-framework/pull/417)

## [0.3.0] - 2021-08-12
### Added
- Implement `CubicSpline` class (https://github.com/ami-iit/bipedal-locomotion-framework/pull/344)
- Implement `PWM` control in RobotControl class (https://github.com/ami-iit/bipedal-locomotion-framework/pull/346)
- Implement `ContactWrenchCone` class in Math component (https://github.com/ami-iit/bipedal-locomotion-framework/pull/352)
- Implement `skew` function in Math component (https://github.com/ami-iit/bipedal-locomotion-framework/pull/352)
- Implement `QPTSID` class (https://github.com/ami-iit/bipedal-locomotion-framework/pull/366)
- Implement motor pwm, motor encoders, wbd joint torque estimates, pid reading in `YarpSensorBridge`(https://github.com/ami-iit/bipedal-locomotion-framework/pull/359).
- Implement FeasibleContactWrenchTask for TSID component (https://github.com/ami-iit/bipedal-locomotion-framework/pull/369).
- Implement python bindings for QPInverseKinematics class (https://github.com/ami-iit/bipedal-locomotion-framework/pull/303)
- Implement `ControlTask` in for System component (https://github.com/ami-iit/bipedal-locomotion-framework/pull/373).
- Allow changing the log verbosity (https://github.com/ami-iit/bipedal-locomotion-framework/pull/385)
- Implement the CoMZMP controller (https://github.com/ami-iit/bipedal-locomotion-framework/pull/387)

### Changed
- Add common Python files to gitignore (https://github.com/ami-iit/bipedal-locomotion-framework/pull/338)
- General improvements of `blf-calibration-delta-updater` (https://github.com/ami-iit/bipedal-locomotion-framework/pull/361)
- Add the possibility to control a subset of coordinates in `IK::SE3Task` (https://github.com/ami-iit/bipedal-locomotion-framework/pull/356)
- Add the possibility to control a subset of coordinates in `IK::CoMTask` (https://github.com/ami-iit/bipedal-locomotion-framework/pull/357)
- Reduce the duplicate code in IK and TSID (https://github.com/ami-iit/bipedal-locomotion-framework/pull/364)
- `QPFixedBaseTSID` now inherits from `QPTSID` (https://github.com/ami-iit/bipedal-locomotion-framework/pull/366)
- Enable the Current control in `RobotInterface` class (https://github.com/ami-iit/bipedal-locomotion-framework/pull/375)
- Add the possibility to disable and enable the PD controllers in `IK::SE3Task` (https://github.com/ami-iit/bipedal-locomotion-framework/pull/373).
- Add the possibility to use manif objects in the ForwardEuler integrator (https://github.com/ami-iit/bipedal-locomotion-framework/pull/379).

### Fix
- Fixed the crashing of `YarpSensorBridge` while trying to access unconfigured control board sensors data by adding some checks (https://github.com/ami-iit/bipedal-locomotion-framework/pull/378)
- Fixed the compilation of Python bindings (enabled by the `FRAMEWORK_COMPILE_PYTHON_BINDINGS` CMake option) when compiling with Visual Studio (https://github.com/ami-iit/bipedal-locomotion-framework/pull/380).
- Fixed the `TOML` and `YARP` implementation of the parameters handler when a `std::vector<bool>` is passed to the `setParameter()` method (https://github.com/ami-iit/bipedal-locomotion-framework/pull/390).

## [0.2.0] - 2021-06-15
### Added
- Implement IRobotControl python bindings (https://github.com/ami-iit/bipedal-locomotion-framework/pull/200)
- Implement ISensorBridge python bindings (https://github.com/ami-iit/bipedal-locomotion-framework/pull/203)
- Implement `LeggedOdometry` class as a part of `FloatingBaseEstimators` library and handle arbitrary contacts in `FloatingBaseEstimator`. (https://github.com/ami-iit/bipedal-locomotion-framework/pull/151)
- Implement the possibility to set a desired reference trajectory in the TimeVaryingDCMPlanner. (https://github.com/ami-iit/bipedal-locomotion-framework/pull/208)
- Implement SchmittTriggerDetector python bindings (https://github.com/ami-iit/bipedal-locomotion-framework/pull/213)
- Implement ModelComputationsHelper for quick construction of KinDynComputations object using parameters handler (https://github.com/ami-iit/bipedal-locomotion-framework/pull/216)
- Implement FloatingBaseEstimator and LeggedOdometry python bindings (https://github.com/ami-iit/bipedal-locomotion-framework/pull/218)
- Add spdlog as mandatory dependency of the project (https://github.com/ami-iit/bipedal-locomotion-framework/pull/225)
- Implement `ICameraBridge` and `IPointCloudBridge` interface classes as a part of `PerceptionInterface` library. (https://github.com/ami-iit/bipedal-locomotion-framework/pull/165)
- Implement `RealSense` driver class as a part of `PerceptionCapture` library. (https://github.com/ami-iit/bipedal-locomotion-framework/pull/165)
- Implement `realsense-test` utility application. (https://github.com/ami-iit/bipedal-locomotion-framework/pull/165)
- Implement the inverse kinematics component (https://github.com/ami-iit/bipedal-locomotion-framework/pull/229)
- Implement LinearizedFrictionCone class (https://github.com/ami-iit/bipedal-locomotion-framework/pull/244)
- Added a check on whether the installed public headers have the correct folder structure (https://github.com/ami-iit/bipedal-locomotion-framework/pull/247)
- Implement python bindings for VariablesHandler class (https://github.com/ami-iit/bipedal-locomotion-framework/pull/234)
- Implement `PerceptionFeatures` library and implement `ArucoDetector`. (https://github.com/ami-iit/bipedal-locomotion-framework/pull/159)
- Implement FixedBaseDynamics class (https://github.com/ami-iit/bipedal-locomotion-framework/pull/242)
- Implemented Sink and Source classes (https://github.com/ami-iit/bipedal-locomotion-framework/pull/267)
- Implement the IClock, StdClock and YarpClock classes (https://github.com/ami-iit/bipedal-locomotion-framework/pull/269)
- Implement `YarpCameraBridge` class for Yarp implementation of ICameraBridge (https://github.com/ami-iit/bipedal-locomotion-framework/pull/237)
- Implement `PointCloudProcessor` class and modify `realsense-test` to test point clouds handling with Realsense. (https://github.com/ami-iit/bipedal-locomotion-framework/pull/236)
- Implement `AdvanceableRunner` and `SharedResource` classes in System component (https://github.com/ami-iit/bipedal-locomotion-framework/pull/272)
- Implement `handleQuitSignals()` function in System component (https://github.com/ami-iit/bipedal-locomotion-framework/pull/277)
- Implement TaskSpaceInverseDynamics interface (https://github.com/ami-iit/bipedal-locomotion-framework/pull/279)
- Implement `Wrench` class (https://github.com/ami-iit/bipedal-locomotion-framework/pull/279)
- Implement `SO3Task` in `TSID` component (https://github.com/ami-iit/bipedal-locomotion-framework/pull/281)
- Implement clone method in ParametersHandler classes (https://github.com/ami-iit/bipedal-locomotion-framework/pull/288)
- Implement `VariablesHandler::clear()` and `VariablesHandler::initialize()` (https://github.com/ami-iit/bipedal-locomotion-framework/pull/291)
- Implement the possibility to set the default contact in the `ContactList` class (https://github.com/ami-iit/bipedal-locomotion-framework/pull/297)
- Implement `FixedFootDetector` class (https://github.com/ami-iit/bipedal-locomotion-framework/pull/284)
- Implement QPFixedBaseTSID class (https://github.com/ami-iit/bipedal-locomotion-framework/pull/251)
- Implement `YarpImplementation::setFromFile()` (https://github.com/ami-iit/bipedal-locomotion-framework/pull/307)
- Implement `CoMTask` in TSID (https://github.com/ami-iit/bipedal-locomotion-framework/pull/304)
- Implement `YarpParametersHandler` bindings (https://github.com/ami-iit/bipedal-locomotion-framework/pull/309)
- Implement `contactListMapFromJson()` and `contactListMapToJson()` methods and python bindings (https://github.com/ami-iit/bipedal-locomotion-framework/issues/316)
- Implement a matioCpp-based strain2 sensors' FT-IMU logger example device (https://github.com/ami-iit/bipedal-locomotion-framework/pull/326)
- Implement `TomlImplementation` in `ParametersHandler` (https://github.com/ami-iit/bipedal-locomotion-framework/pull/328)
- Implement blf_calibration_delta_updater.py application (https://github.com/ami-iit/bipedal-locomotion-framework/pull/332)

### Changed
- Move all the Contacts related classes in Contacts component (https://github.com/ami-iit/bipedal-locomotion-framework/pull/204)
- Move all the ContactDetectors related classes in Contacts component (https://github.com/ami-iit/bipedal-locomotion-framework/pull/209)
- The DCMPlanner and TimeVaryingDCMPlanner initialize functions take as input an std::weak_ptr. (https://github.com/ami-iit/bipedal-locomotion-framework/pull/208)
- Use `Math::StandardAccelerationOfGravitation` instead of hardcoding 9.81. (https://github.com/ami-iit/bipedal-locomotion-framework/pull/211)
- Convert iDynTree types in FloatingBaseEstimators component to Eigen/manif types (https://github.com/ami-iit/bipedal-locomotion-framework/pull/215)
- Use std::optional instead of raw pointer in ISensorBridge. (https://github.com/ami-iit/bipedal-locomotion-framework/pull/226)
- Use `System::LinearTask` in TSID component (https://github.com/ami-iit/bipedal-locomotion-framework/pull/240)
- Restructure python bindings in submodules (https://github.com/ami-iit/bipedal-locomotion-framework/pull/238)
- Integrators and DynamicalSystems are now in the `ContinuousDynamicalSystem` component (https://github.com/ami-iit/bipedal-locomotion-framework/pull/242)
- Add Input template class to `System::Advanceable` (https://github.com/ami-iit/bipedal-locomotion-framework/pull/267)
- Add support for landmarks and kinematics-free estimation in `FloatingBaseEstimators`. (https://github.com/ami-iit/bipedal-locomotion-framework/pull/254)
- If FRAMEWORK_DETECT_ACTIVE_PYTHON_SITEPACKAGES is OFF, for Python bindings use installation directory provided by sysconfig Python module. (https://github.com/ami-iit/bipedal-locomotion-framework/pull/274)
- Reduce memory allocation in `YarpSensorBridge` (https://github.com/ami-iit/bipedal-locomotion-framework/pull/278)
- Use `TextLogging` in `VariablesHandler` class (https://github.com/ami-iit/bipedal-locomotion-framework/pull/291)
- Fix `YarpImplementation::setParameterPrivate()` when a boolean or a vector of boolean is passed (https://github.com/ami-iit/bipedal-locomotion-framework/pull/311)
- Add `foot_take_off_acceleration` and `foot_take_off_velocity` parameters in the `SwingFootPlanner` class (https://github.com/ami-iit/bipedal-locomotion-framework/issues/323)
- Change the parameters handler verbosity (https://github.com/ami-iit/bipedal-locomotion-framework/pull/330)
- Restore backward compatibility of SwingFootPlanner parameters (https://github.com/ami-iit/bipedal-locomotion-framework/pull/334)
- Bump manif version to 0.0.4  (https://github.com/ami-iit/bipedal-locomotion-framework/pull/339)

### Fixed
- Fix missing implementation of `YarpSensorBridge::getFailedSensorReads()`. (https://github.com/ami-iit/bipedal-locomotion-framework/pull/202)
- Fixed `mas-imu-test` configuration files after FW fix.
- Fixed the implementation ``YarpSensorBridge::attachAllSixAxisForceTorqueSensors()`. (https://github.com/ami-iit/bipedal-locomotion-framework/pull/231)
- Avoid the "Generating the Urdf Model from" message to appear when doing ccmake. (https://github.com/ami-iit/bipedal-locomotion-framework/pull/243)
- Fixed the installation path of public headers related to perception libraries. (https://github.com/ami-iit/bipedal-locomotion-framework/pull/245)
- Fixed InstallBasicPackageFiles to avoid the same problem of https://github.com/ami-iit/matio-cpp/pull/41 (https://github.com/ami-iit/bipedal-locomotion-framework/pull/253)
- Call `positionInterface->setRefSpeeds()` only once when a position reference is set in `YarpRobotControl` (https://github.com/ami-iit/bipedal-locomotion-framework/pull/271)
- Fix initialization of reference frame for world in `LeggedOdometry` class. (https://github.com/ami-iit/bipedal-locomotion-framework/pull/289)
- `LeggedOdometry::Impl::updateInternalContactStates()` is now called even if the legged odometry is not initialize. This was required to have a meaningful base estimation the first time `LeggedOdometry::changeFixedFrame()` is called. (https://github.com/ami-iit/bipedal-locomotion-framework/pull/292)
- Avoid to use the default copy-constructor and copy-assignment operator in `ContactPhaseList` class (https://github.com/ami-iit/bipedal-locomotion-framework/pull/295)
- Fix `toString()` method of `VariablesHandler` class (https://github.com/ami-iit/bipedal-locomotion-framework/pull/302)
- Fix in `YarpUtilities::getVectorFromSearchable` when a vector of boolean is passed as input (https://github.com/ami-iit/bipedal-locomotion-framework/pull/313)
- Various fixes for the yarp devices (https://github.com/ami-iit/bipedal-locomotion-framework/pull/337)

## [0.1.1] - 2021-05-08
### Fix
- Fix the documentation in `TemplateHelpers.h`

## [0.1.0] - 2021-02-22
### Added
- The `CHANGELOG.md` file
- The `cmake/BipedalLocomotionControllersFindDepencies.cmake` file
- The `cmake/AddInstallRPATHSupport.cmake` file
- The `cmake/AddUninstallTarget.cmake` file
- The `cmake/FindEigen3.cmake` file
- The `cmake/InstallBasicPackageFiles.cmake` file
- Implement the first version of the `BipedalLocomotionControllers` interface
- Implement the  first version of the `YarpUtilities` library
- Implement `ParametersHandler` library (https://github.com/ami-iit/bipedal-locomotion-controllers/pull/13)
- Implement `GenericContainer::Vector` (https://github.com/ami-iit/bipedal-locomotion-controllers/pull/29)
- Implement `Estimators` library (https://github.com/ami-iit/bipedal-locomotion-controllers/pull/23)
- Implement `Contact` library. (https://github.com/ami-iit/bipedal-locomotion-framework/pull/43 and https://github.com/ami-iit/bipedal-locomotion-framework/pull/45)
- Implement the first version of the `TimeVaryingDCMPlanner` (https://github.com/ami-iit/bipedal-locomotion-framework/pull/61)
- Implement the Quintic Spline class (https://github.com/ami-iit/bipedal-locomotion-framework/pull/83)
- Implement the `ConvexHullHelper` class (https://github.com/ami-iit/bipedal-locomotion-framework/pull/51)
- Implement the `DynamicalSystem` and `Integrator` class (https://github.com/ami-iit/bipedal-locomotion-framework/pull/46)
- Implement the `IRobotControl` interface and the YARP specialization (https://github.com/ami-iit/bipedal-locomotion-framework/pull/97, https://github.com/ami-iit/bipedal-locomotion-framework/pull/192)
- Add `SensorBridge` interface (https://github.com/ami-iit/bipedal-locomotion-framework/pull/87)
- Add the `YarpSensorBridge` Implementation (https://github.com/ami-iit/bipedal-locomotion-framework/pull/106)
- Added `CommonConversions`, `ManifConversions`, and `matioCppConversions` libraries to handle type conversions. (https://github.com/ami-iit/bipedal-locomotion-framework/pull/138 and https://github.com/ami-iit/bipedal-locomotion-framework/pull/143)
- Implement the `JointPositionTracking` application. (https://github.com/ami-iit/bipedal-locomotion-framework/pull/136)
- Initial implementation of Python bindings using pybind11 (https://github.com/ami-iit/bipedal-locomotion-framework/pull/134)
- Implement `FloatingBaseEstimatorDevice` YARP device for wrapping floating base estimation algorithms. (https://github.com/ami-iit/bipedal-locomotion-framework/pull/130)
- Implement Continuous algebraic Riccati equation function (https://github.com/ami-iit/bipedal-locomotion-framework/pull/157)
- Implement YARP based `ROSPublisher` in the `YarpUtilities` library. (https://github.com/ami-iit/bipedal-locomotion-framework/pull/156)
- Implement example YARP device `ROSPublisherTestDevice` for understanding the usage of `ROSPublisher`. (https://github.com/ami-iit/bipedal-locomotion-framework/pull/160)
- Implement `TSID` library. (https://github.com/ami-iit/bipedal-locomotion-framework/pull/167, https://github.com/ami-iit/bipedal-locomotion-framework/pull/170, https://github.com/ami-iit/bipedal-locomotion-framework/pull/178)
- Implement the `JointTrajectoryPlayer` application. (https://github.com/ami-iit/bipedal-locomotion-framework/pull/169)29ed234a1c
- Implement `ContactDetectors` library. (https://github.com/ami-iit/bipedal-locomotion-framework/pull/142)
- Added `mas-imu-test` application to check the output of MAS IMUs (https://github.com/ami-iit/bipedal-locomotion-framework/pull/62)
- Implement motor currents reading in `YarpSensorBridge`. (https://github.com/ami-iit/bipedal-locomotion-framework/pull/187)

[unreleased]: https://github.com/ami-iit/bipedal-locomotion-framework/compare/v0.18.0...master
[0.18.0]: https://github.com/ami-iit/bipedal-locomotion-framework/compare/v0.17.0...v0.18.0
[0.17.0]: https://github.com/ami-iit/bipedal-locomotion-framework/compare/v0.16.1...v0.17.0
[0.16.1]: https://github.com/ami-iit/bipedal-locomotion-framework/compare/v0.16.0...v0.16.1
[0.16.0]: https://github.com/ami-iit/bipedal-locomotion-framework/compare/v0.15.0...v0.16.0
[0.15.0]: https://github.com/ami-iit/bipedal-locomotion-framework/compare/v0.14.1...v0.15.0
[0.14.1]: https://github.com/ami-iit/bipedal-locomotion-framework/compare/v0.14.0...v0.14.1
[0.14.0]: https://github.com/ami-iit/bipedal-locomotion-framework/compare/v0.13.0...v0.14.0
[0.13.0]: https://github.com/ami-iit/bipedal-locomotion-framework/compare/v0.12.0...v0.13.0
[0.12.0]: https://github.com/ami-iit/bipedal-locomotion-framework/compare/v0.11.1...v0.12.0
[0.11.1]: https://github.com/ami-iit/bipedal-locomotion-framework/compare/v0.11.0...v0.11.1
[0.11.0]: https://github.com/ami-iit/bipedal-locomotion-framework/compare/v0.10.0...v0.11.0
[0.10.0]: https://github.com/ami-iit/bipedal-locomotion-framework/compare/v0.9.0...v0.10.0
[0.9.0]: https://github.com/ami-iit/bipedal-locomotion-framework/compare/v0.8.0...v0.9.0
[0.8.0]: https://github.com/ami-iit/bipedal-locomotion-framework/compare/v0.7.0...v0.8.0
[0.7.0]: https://github.com/ami-iit/bipedal-locomotion-framework/compare/v0.6.0...v0.7.0
[0.6.0]: https://github.com/ami-iit/bipedal-locomotion-framework/compare/v0.5.0...v0.6.0
[0.5.0]: https://github.com/ami-iit/bipedal-locomotion-framework/compare/v0.4.0...v0.5.0
[0.4.0]: https://github.com/ami-iit/bipedal-locomotion-framework/compare/v0.3.0...v0.4.0
[0.3.0]: https://github.com/ami-iit/bipedal-locomotion-framework/compare/v0.2.0...v0.3.0
[0.2.0]: https://github.com/ami-iit/bipedal-locomotion-framework/compare/v0.1.1...v0.2.0
[0.1.1]: https://github.com/ami-iit/bipedal-locomotion-framework/compare/v0.1.0...v0.1.1
[0.1.0]: https://github.com/ami-iit/bipedal-locomotion-framework/releases/tag/v0.1.0<|MERGE_RESOLUTION|>--- conflicted
+++ resolved
@@ -1,14 +1,11 @@
 # Changelog
 All notable changes to this project are documented in this file.
 
-<<<<<<< HEAD
 ## [unreleased]
 ### Added
 - Added Vector Collection Server for publishing information for real-time users in the YARPRobotLoggerDevice (https://github.com/ami-iit/bipedal-locomotion-framework/pull/796)
 
-=======
 ## [0.18.0] - 2024-01-23
->>>>>>> 3667b195
 ### Changed
 - 🤖 [`ergoCubSN001`] Update `YarpRobotLoggerDevice` configuration file to exclude the head-imu and include the arms FTs  (https://github.com/ami-iit/bipedal-locomotion-framework/pull/798)
 - Avoid to call `BufferedPort::prepare` every time `VectorsCollectionServer::populateData` is called (https://github.com/ami-iit/bipedal-locomotion-framework/pull/790)
