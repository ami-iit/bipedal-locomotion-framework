# Changelog
All notable changes to this project are documented in this file.

<<<<<<< HEAD
### Added
- Add USE_SYSTEM_tiny-process-library CMake option to use tiny-process-library found in system (https://github.com/ami-iit/bipedal-locomotion-framework/pull/891)
=======
## [unreleased]
### Added

### Changed

### Fixed
>>>>>>> 0ee61e72

## [0.19.0] - 2024-09-06
### Added
- Added Vector Collection Server for publishing information for real-time users in the YARPRobotLoggerDevice (https://github.com/ami-iit/bipedal-locomotion-framework/pull/796)
- Set submodel states from IMUs in RDE and add friction torques as measurement (https://github.com/ami-iit/bipedal-locomotion-framework/pull/793)
- Add streaming of arm fts in YarpRobotLoggerDevice (https://github.com/ami-iit/bipedal-locomotion-framework/pull/803)
- 🤖  [ `ergoCubGazeboV1_1`] Add configuration files to log data with the `YarpRobotLoggerDevice` (https://github.com/ami-iit/bipedal-locomotion-framework/pull/806, https://github.com/ami-iit/bipedal-locomotion-framework/pull/808)
- Added a unit test code for the `UnicyclePlanner` (https://github.com/ami-iit/bipedal-locomotion-framework/pull/815)
- Added a member function to set the gravity vector of the `CentroidalDynamics` Continuous Dynamical System (https://github.com/ami-iit/bipedal-locomotion-framework/pull/821).
- Add the possibility to set the exogenous signal for the `IK::CoMTask` (https://github.com/ami-iit/bipedal-locomotion-framework/pull/824)
- Add getJointTorques to python binding in SensorBridge (https://github.com/ami-iit/bipedal-locomotion-framework/pull/825)
- Add `System::TimeProfiler` class (https://github.com/ami-iit/bipedal-locomotion-framework/pull/826)
- Add the possibility to programmatically build a `QPTSID` problem from the content of a `ParametersHandler` (https://github.com/ami-iit/bipedal-locomotion-framework/pull/828)
- Add support for testing if a portion of code allocates memory via `MemoryAllocationMonitor` (https://github.com/ami-iit/bipedal-locomotion-framework/pull/768)
- Implement `Math::ZeroOrderSpline` (https://github.com/ami-iit/bipedal-locomotion-framework/pull/834)
- Add the possibility to get only position or position/velocity from the spline (https://github.com/ami-iit/bipedal-locomotion-framework/pull/834)
- Add the possibility to set the number of threads used by onnxruntime in `MANN` (https://github.com/ami-iit/bipedal-locomotion-framework/pull/836)
- Implement `ButterworthLowPassFilter` class (https://github.com/ami-iit/bipedal-locomotion-framework/pull/838)
- Implement `Conversions::toiDynTreeRot` function (https://github.com/ami-iit/bipedal-locomotion-framework/pull/842)
- Add the `Planners::UnicycleTrajectoryGenerator` to mimic the functionalities of the unicycle planner deployed in [walking-controllers](https://github.com/robotology/walking-controllers) (https://github.com/ami-iit/bipedal-locomotion-framework/pull/845)
- Create python bindings of `VectorsCollection` (https://github.com/ami-iit/bipedal-locomotion-framework/pull/854)
- Added a simple motor control example (https://github.com/ami-iit/bipedal-locomotion-framework/pull/855)
- Add `setControlModeAsync` function to set motor control mode in an asynchronous process (https://github.com/ami-iit/bipedal-locomotion-framework/pull/860)
- Add launch parameter to `blf-logger-with-audio.sh` script to set logger launch file (https://github.com/ami-iit/bipedal-locomotion-framework/pull/867)
- Add `getJointLimits` function to set get actuated joints position limits (https://github.com/ami-iit/bipedal-locomotion-framework/pull/868)
- Add the possibility to disable streaming of joint encoder acceleration measurements (https://github.com/ami-iit/bipedal-locomotion-framework/pull/876)
- Implement joint torque control device and friction estimation through PINN (https://github.com/ami-iit/bipedal-locomotion-framework/pull/866)
- Add a task in the IK to set the joint velocity limits (https://github.com/ami-iit/bipedal-locomotion-framework/pull/879)
- Add the possibility to set the fixed joint configuration in `balancing-torque-control` app (https://github.com/ami-iit/bipedal-locomotion-framework/pull/880)

### Changed
- 🤖 [ergoCubSN001] Add logging of the wrist and fix the name of the waist imu (https://github.com/ami-iit/bipedal-locomotion-framework/pull/810)
- Export the CoM velocity and the angular momentum trajectory in the `CentroidalMPC` (https://github.com/ami-iit/bipedal-locomotion-framework/pull/818)
- Require `iDynTree v10.0.0` (https://github.com/ami-iit/bipedal-locomotion-framework/pull/832)
- Refactor `YarpRobotControl::setReferences` function to include optional current joint values and avoid to switch control mode in `YarpRobotControl::setReferences` (https://github.com/ami-iit/bipedal-locomotion-framework/pull/833)
- Set the gravity vector as an input argument of the `CentroidalMPC` (https://github.com/ami-iit/bipedal-locomotion-framework/pull/823)
- Refactor the `Planners::UnicyclePlanner` to mimic the functionalitites of the planner deployed in [walking-controllers](https://github.com/robotology/walking-controllers) (https://github.com/ami-iit/bipedal-locomotion-framework/pull/844)

### Fixed
- Fix the barrier logic for threads synchronization (https://github.com/ami-iit/bipedal-locomotion-framework/pull/811)
- InstallBasicPackageFiles: Fix bug of OVERRIDE_MODULE_PATH that corrupt `CMAKE_MODULE_PATH` values set by blf transitive dependencies (https://github.com/ami-iit/bipedal-locomotion-framework/pull/827)
- InstallBasicPackageFiles: Fix compatibility with CMake 3.29.1 (https://github.com/ami-iit/bipedal-locomotion-framework/pull/835)
- Fix `YARPRobotLoggerDevice` excessively long time horizon for signals logged with `YARP_CLOCK` (https://github.com/ami-iit/bipedal-locomotion-framework/pull/839)
- Fix crash in `robot_control.set_references()` if the passed vector is not the correct size (https://github.com/ami-iit/bipedal-locomotion-framework/pull/852)
- Fix `VectorsCollectionClient.read_data(False)` to provide `collection` as output and avoid segmentation fault (https://github.com/ami-iit/bipedal-locomotion-framework/pull/850)
- Fix `YARPRobotLoggerDevice` logging of vectors and text (https://github.com/ami-iit/bipedal-locomotion-framework/pull/869)

### Removed

## [0.18.0] - 2024-01-23
### Changed
- 🤖 [`ergoCubSN001`] Update `YarpRobotLoggerDevice` configuration file to exclude the head-imu and include the arms FTs  (https://github.com/ami-iit/bipedal-locomotion-framework/pull/798)
- Avoid to call `BufferedPort::prepare` every time `VectorsCollectionServer::populateData` is called (https://github.com/ami-iit/bipedal-locomotion-framework/pull/790)
- Check that the size the gains vectors in the `IK::JointTrackingTask`, `IK::JointLimitsTask` and `TSID::JointLimitsTask` are correct (https://github.com/ami-iit/bipedal-locomotion-framework/pull/797)
- Check that the size of the weights in `MultiStateWeightProvider` are all the same (https://github.com/ami-iit/bipedal-locomotion-framework/pull/797)

## [0.17.0] - 2023-12-23
### Added
- Implement `ContactList::getNextContact` and `ContactList::getActiveContact` in `Contact` component (https://github.com/ami-iit/bipedal-locomotion-framework/pull/764)
- Implement `MANN::generateDummyMANNOutput` and `MANN::generateDummyMANNInput` in `ML` component (https://github.com/ami-iit/bipedal-locomotion-framework/pull/771)
- Add `MANNAutoregressive` and `MANNTrajectoryGenerator` examples (https://github.com/ami-iit/bipedal-locomotion-framework/pull/771)
- Implement `Spline::evaluateOrderedPoints` to evaluate the spline at a set of time ordered points (https://github.com/ami-iit/bipedal-locomotion-framework/pull/773)
- Add process model for external contacts in `RobotDynamicsEstimator` (https://github.com/ami-iit/bipedal-locomotion-framework/pull/759)
- 🤖 Add `ergoCubSN001` configuration files for the `balancing-position-control` application (https://github.com/ami-iit/bipedal-locomotion-framework/pull/776)
- Implement `VectorsCollectionServer` python bindings (https://github.com/ami-iit/bipedal-locomotion-framework/pull/776)
- Implement `toString()` methods in `PlannedContact`, `ContactList`, `ContactPhase` and `ContactPhaseList` (https://github.com/ami-iit/bipedal-locomotion-framework/pull/777)
- Implement `LinearSpline` in `Math` component (https://github.com/ami-iit/bipedal-locomotion-framework/pull/782)
- Add the support of QP problems with no constraint in `QPInverseKinematics` and `QPTSID` (https://github.com/ami-iit/bipedal-locomotion-framework/pull/784)
- Implement `blf-joints-grid-position-tracking` application in `utilities` (https://github.com/ami-iit/bipedal-locomotion-framework/pull/787)
- Add the possibility to resample the contact in a given contact list (https://github.com/ami-iit/bipedal-locomotion-framework/pull/788)


### Changed
- Restructure of the `CentroidalMPC` class in `ReducedModelControllers` component. Specifically, the `CentroidalMPC` now provides a contact phase list instead of indicating the next active contact. Additionally, users can now switch between `ipopt` and `sqpmethod` to solve the optimization problem. Furthermore, the update allows for setting the warm-start for the non-linear solver. (https://github.com/ami-iit/bipedal-locomotion-framework/pull/766)
- Restructured the swing foot planner to handle corners case that came out while testing DNN-MPC integration (https://github.com/ami-iit/bipedal-locomotion-framework/pull/765)
- Avoid returning internal references for `get_next_contact` `get_present_contact` and `get_active_contact` (https://github.com/ami-iit/bipedal-locomotion-framework/pull/765)
- Introducing Metadata Support for `VectorsCollection` (https://github.com/ami-iit/bipedal-locomotion-framework/pull/767)
- Restructure `MANNAutoregressive` to effectively manage resets (https://github.com/ami-iit/bipedal-locomotion-framework/pull/771)
- Restructure `MANNTrajectoryGenerator` to remove the need for foot positions in `setInitialState` and enhanced reset capabilities. Corrected position and time scaling for precise CoM, base, and feet positioning (https://github.com/ami-iit/bipedal-locomotion-framework/pull/771)
- Move `Spline` into `Math` component. (https://github.com/ami-iit/bipedal-locomotion-framework/pull/773)
- Deprecate `Planners::Spline`, `Planners::QuinticSpline`, `Planners::CubicSpline` in favor of `Math::Spline`, `Math::QuinticSpline`, `Math::CubicSpline` (https://github.com/ami-iit/bipedal-locomotion-framework/pull/773)
- Change use of dynamics name for fts, contacts, accelerometers, gyroscopes in `RobotDynamicsEstimator` (https://github.com/ami-iit/bipedal-locomotion-framework/pull/759)
- 🤖 Modify the `YarpRobotLoggerDevice` of `ergoCubSN001` to be compliant with the latest [robots-configuration files](https://github.com/robotology/robots-configuration/pull/598) (https://github.com/ami-iit/bipedal-locomotion-framework/pull/772)
- Modify the `balancing-position-control` application to be compliant with the new implementation of the spline and the `VectorsCollectionServer` (https://github.com/ami-iit/bipedal-locomotion-framework/pull/776)
- Add the joint tracking error plot in joint-position-tracking script (https://github.com/ami-iit/bipedal-locomotion-framework/pull/775/)
- Force the MPC to require correctly time-sampled contacts (https://github.com/ami-iit/bipedal-locomotion-framework/pull/788)

### Removed
- Remove the latex dependency in the joint-position-tracking script (https://github.com/ami-iit/bipedal-locomotion-framework/pull/775/)

## [0.16.1] - 2023-11-17
### Changed
- [ergoCubSN000] Update the YarpRobotLogger configuration file to be mpliant with robots-configuration v2.5.2 (https://github.com/ami-iit/bipedal-locomotion-framework/pull/763)

### Fixed
- Fixed compilation on Windows of fmt formatter for Eigen types (https://github.com/ami-iit/bipedal-locomotion-framework/pull/762)

## [0.16.0] - 2023-11-15
### Added
- Add the possibility to control a subset of coordinates in `TSID::CoMTask` (https://github.com/ami-iit/bipedal-locomotion-framework/pull/724, https://github.com/ami-iit/bipedal-locomotion-framework/pull/727)
- Add the possibility to set the maximum number of accepted deadline miss in `System::AdvanceableRunner` (https://github.com/ami-iit/bipedal-locomotion-framework/pull/726)
- Add the `getControllerOutput` method to the `TSID::SE3Task` class (https://github.com/ami-iit/bipedal-locomotion-framework/pull/740)
- Implement the python bindings for the `Wrench` class (https://github.com/ami-iit/bipedal-locomotion-framework/pull/716)
- Implement the python bindings for the `SimplifiedModelControllers` components (https://github.com/ami-iit/bipedal-locomotion-framework/pull/716)
- 🤖 Add the configuration files to use `YarpRobotLoggerDevice` with `ergoCubSN001` (https://github.com/ami-iit/bipedal-locomotion-framework/pull/747)
- Added the ``DistanceTask`` and ``GravityTask`` to the IK (https://github.com/ami-iit/bipedal-locomotion-framework/pull/717)
- Add the possibility to control a subset of linear coordinates in `TSID::SE3Task` (https://github.com/ami-iit/bipedal-locomotion-framework/pull/738)
- Implement `GlobalCoPEvaluator` in `Contacts` component (https://github.com/ami-iit/bipedal-locomotion-framework/pull/745)
- Implement `Wrench::getLocalCoP()` method (https://github.com/ami-iit/bipedal-locomotion-framework/pull/745)
- Add tests for classes of `RobotDynamicsEstimator` library (https://github.com/ami-iit/bipedal-locomotion-framework/pull/743)
- Implement inequality operator for the `PlannedContact` class (https://github.com/ami-iit/bipedal-locomotion-framework/pull/750)
- Finalize `RobotDynamicsEstimator` library and add complete library test (https://github.com/ami-iit/bipedal-locomotion-framework/pull/744)
- Add Python bindings for `RobotDynamicsEstimator` library (https://github.com/ami-iit/bipedal-locomotion-framework/pull/755)
- Add possibility to set the regularization on the mass matrix for the `TSID::JointDynamicsTask` (https://github.com/ami-iit/bipedal-locomotion-framework/pull/722)
- Implement `RobotDynamicsEstimatorDevice` (https://github.com/ami-iit/bipedal-locomotion-framework/pull/756)

### Changed
- Remove the possibility to disable the telemetry in `System::AdvanceableRunner` (https://github.com/ami-iit/bipedal-locomotion-framework/pull/726)
- Change implementation of classes used in `RobotDynamicsEstimator` to optimize performance (https://github.com/ami-iit/bipedal-locomotion-framework/pull/731)
- CMake: Permit to explictly specify Python installation directory by setting the `FRAMEWORK_PYTHON_INSTALL_DIR` CMake variable (https://github.com/ami-iit/bipedal-locomotion-framework/pull/741)
- Remove outdated tests for `RobotDynamicsEstimator` library (https://github.com/ami-iit/bipedal-locomotion-framework/pull/742)
- Modify CI to install `RobotDynamicsEstimator` library (https://github.com/ami-iit/bipedal-locomotion-framework/pull/746)
- Restructure the balancing-position-control script (https://github.com/ami-iit/bipedal-locomotion-framework/pull/716)
- Avoid to download the robot and the network models if the tests are not enabled in `ML` component (https://github.com/ami-iit/bipedal-locomotion-framework/pull/749)
- Update the CMakeLists.txt to be compliant with `Python 3.12` (https://github.com/ami-iit/bipedal-locomotion-framework/pull/752)

### Fixed
- Fix timestamp logging for the cameras (https://github.com/ami-iit/bipedal-locomotion-framework/pull/748)
- Fix missing include(FetchContent) in Python bindings CMake code (https://github.com/ami-iit/bipedal-locomotion-framework/pull/757)

## [0.15.0] - 2023-09-05
### Added
- 🤖 Add the configuration files to use `YarpRobotLogger` with  `ergoCubGazeboV1` (https://github.com/ami-iit/bipedal-locomotion-framework/pull/690)
- Implement `RK4` integrator in `ContinuousDynamicalSystem` component and expose the python bindings (https://github.com/ami-iit/bipedal-locomotion-framework/pull/711)
- Implement `blf-balancing-torque-control` in `utilities` (https://github.com/ami-iit/bipedal-locomotion-framework/pull/707)
- Implement `setControlMode` in `IRobotControl` and the associated python bindings (https://github.com/ami-iit/bipedal-locomotion-framework/pull/707)
- Expose `ContactBase` methods for `DiscreteGeometryContact` bindings (https://github.com/ami-iit/bipedal-locomotion-framework/pull/712)
- Expose the CoM trajectory and angular momentum trajectory in `MANNTrajectoryGenerator` bindings (https://github.com/ami-iit/bipedal-locomotion-framework/pull/712)
- Expose the CoM trajectory computed by the `CentroidalMPC` (https://github.com/ami-iit/bipedal-locomotion-framework/pull/712)
- Implement python bindings for `CameraBridge` (https://github.com/ami-iit/bipedal-locomotion-framework/pull/695)
- Implement `constructRDGBSensorClient()` in `RobotInterface` component (https://github.com/ami-iit/bipedal-locomotion-framework/pull/695)

### Changed
- Use `std::chorno::nanoseconds` in `clock` and `AdvanceableRunner` (https://github.com/ami-iit/bipedal-locomotion-framework/pull/702)
- Give the possibility to set an external wrench in the `CentroidalDynamics` instead of a pure force (https://github.com/ami-iit/bipedal-locomotion-framework/pull/705)
- Use c version of `qhull` in the Planner component. This fixes the compatibility with PCL in ubuntu 20.04 (https://github.com/ami-iit/bipedal-locomotion-framework/pull/713)
- Make `ICameraBridge::isValid()` virtual function (https://github.com/ami-iit/bipedal-locomotion-framework/pull/695)
- icub-models 2.0.0 changed the name of the FT sensors in the iCub's URDF from being named `<identifier>_ft_sensor` (like `l_arm_ft_sensor`, `l_leg_ft_sensor`, ...) to `<identifier>_ft` (like `l_arm_ft`, `l_leg_ft`, ...). However, the yarprobotinterface configuration files in blf continued to refer to the sensors as `<identifier>_ft_sensor`, creating errors for software that was trying to match sensors find in URDF and sensors as exposed by the YARP's multipleanalogsensorsserver device. This PR changes all the instances of FT sensor names in iCub-related configuration files contained in blf to `<identifier>_ft`, restoring compatibility with icub-models 2.0.0, robots-configuration releases >= 2.5.0 and ergocub-software >= 0.3.4, see https://github.com/robotology/robots-configuration/pull/562 for more details (https://github.com/ami-iit/bipedal-locomotion-framework/pull/720)


### Fixed
- Remove duplicated `find_package` in `BipedalLocomotionFrameworkDependencies.cmake` file (https://github.com/ami-iit/bipedal-locomotion-framework/pull/709)
- Fix handling of feedforward acceleration in `BipedalLocomotion::TSID::JointTrackingTask::setSetPoint` (https://github.com/ami-iit/bipedal-locomotion-framework/pull/719)

## [0.14.1] - 2023-07-07
### Fixed
- Fix python bindings compilation when toml is not installed (https://github.com/ami-iit/bipedal-locomotion-framework/pull/700)
- Fix `YarpRobotLoggerDevice` if `YARP_ROBOT_NAME` is not defined (https://github.com/ami-iit/bipedal-locomotion-framework/pull/701)

## [0.14.0] - 2023-07-04
### Added
- Implement a class to perform inference with the [MANN network](https://github.com/ami-iit/mann-pytorch) (https://github.com/ami-iit/bipedal-locomotion-framework/pull/652, https://github.com/ami-iit/bipedal-locomotion-framework/pull/686)
- Add some useful methods to the `SubModel` and `SubModelKinDynWrapper` classes (https://github.com/ami-iit/bipedal-locomotion-framework/pull/661)
- Implement `Dynamics`, `ZeroVelocityDynamics`, and `JointVelocityStateDynamics` classes in `RobotDynamicsEstimator` (https://github.com/ami-iit/bipedal-locomotion-framework/pull/662)
- Implement `AccelerometerMeasurementDynamics` and `GyroscopeMeasurementDynamics` classes in `RobotDynamicsEstimator` (https://github.com/ami-iit/bipedal-locomotion-framework/pull/666)
- Implement `FrictionTorqueStateDynamics` and `MotorCurrentMeasurementDynamics` classes in `RobotDynamicsEstimator` (https://github.com/ami-iit/bipedal-locomotion-framework/pull/667)
- Add logging of FTs on the ergoCub legs and fix FT and IMU port names (https://github.com/ami-iit/bipedal-locomotion-framework/pull/671)
- Add the possibility to log the video stream as set of frames or as video in `YarpRobotLoggerDevice` (https://github.com/ami-iit/bipedal-locomotion-framework/pull/672)
- Add the possibility to log the RGBD stream in `YarpRobotLoggerDevice` (https://github.com/ami-iit/bipedal-locomotion-framework/pull/672)
- Implement `LieGroupDynamics` in `ContinuousDynamicalSystem` component (https://github.com/ami-iit/bipedal-locomotion-framework/pull/659)
- Implement `Conversions::toiDynTreePose()` (https://github.com/ami-iit/bipedal-locomotion-framework/pull/659)
- Implement `Conversions::toiDynTreePose()` (https://github.com/ami-iit/bipedal-locomotion-framework/pull/659)
- Implement `MANNAutoregressive` class in `ML` component (https://github.com/ami-iit/bipedal-locomotion-framework/pull/659)
- Implement`UkfState` class in `RobotDynamicsEstimator` (https://github.com/ami-iit/bipedal-locomotion-framework/pull/669)
- Implement `MANNTrajectoryGenerator` class in `ML` component (https://github.com/ami-iit/bipedal-locomotion-framework/pull/668)
- Implement a bash script to automatically log the audio along with the YarpRobotLoggerDevice (https://github.com/ami-iit/bipedal-locomotion-framework/pull/681)
- Implement `QuadraticBezierCurve` in `Math` component (https://github.com/ami-iit/bipedal-locomotion-framework/pull/689)
- Implement `MANNAutoregressiveInputBuilder` in `ML` component (https://github.com/ami-iit/bipedal-locomotion-framework/pull/689)
- Implement the `CentroidalMPC` in `ReducedModelControllers`component (https://github.com/ami-iit/bipedal-locomotion-framework/pull/645)
- Implement the `BaseEstimatorFromFootIMU` in the `Estimators` component (https://github.com/ami-iit/bipedal-locomotion-framework/pull/641)
- Add bindings for `CentroidalMPC`, `CentroidalDynamics`, `ContactPhaseList`, `DiscreteGeometryContact` and `Corner` component (https://github.com/ami-iit/bipedal-locomotion-framework/pull/650)

### Changed
- Restructure application folders of `YarpRobotLoggerDevice` (https://github.com/ami-iit/bipedal-locomotion-framework/pull/670)
- 🤖 [ergoCubSN000] Clean the mas remapper files of the `YarpRobotLoggerDevice` (https://github.com/ami-iit/bipedal-locomotion-framework/pull/673)
- 🤖 [ergoCubSN000] Enable the logging of the realsense camera `YarpRobotLoggerDevice` (https://github.com/ami-iit/bipedal-locomotion-framework/pull/672)
- Add the possibility to force the internal state of the `SchmittTrigger` (https://github.com/ami-iit/bipedal-locomotion-framework/pull/684)
- Add the possibility to update the contact list in the swing foot planner when the contact is not active and the new orientation is different from the previous one (https://github.com/ami-iit/bipedal-locomotion-framework/pull/688)
- Add the possibility to set the boundary condition for the velocity and acceleration of the `SO3Planner` (https://github.com/ami-iit/bipedal-locomotion-framework/pull/688)
- Satisfies the rule of 5 for `InputPort`, `OutputPort`, `Advanceable`, `Sink` and `Source` in `System` component (https://github.com/dic-iit/bipedal-locomotion-framework/pull/397).

### Fixed
- Fix RobotDynamicsEstimator compilation dependencies (https://github.com/ami-iit/bipedal-locomotion-framework/pull/665)
- Fix the metadata assignment of the rgbd cameras (https://github.com/ami-iit/bipedal-locomotion-framework/pull/672)
- Fix the RGB to BGR conversion in YarpCameraBridge for FlexImage (https://github.com/ami-iit/bipedal-locomotion-framework/pull/672)
- Make the YarpSensorBridge compatible with MAS that use the same name between gyro ac magn and
  orientation (https://github.com/ami-iit/bipedal-locomotion-framework/pull/692)

## [0.13.0] - 2023-04-22
### Added
- Implement the `DiscreteGeometryContact` in Contacts component (https://github.com/ami-iit/bipedal-locomotion-framework/pull/626)
- Implement the `SchmittTrigger` in component `Math` and the associated python bindings (https://github.com/ami-iit/bipedal-locomotion-framework/pull/624)
- Add the support of `std::chrono` in The text logging (https://github.com/ami-iit/bipedal-locomotion-framework/pull/630)
- Add the possibility to retrieve and set duration from the `IParametersHandler` (https://github.com/ami-iit/bipedal-locomotion-framework/pull/630)
- Add the possibility to update the contact list in the swing foot trajectory planner (https://github.com/ami-iit/bipedal-locomotion-framework/pull/637)
- Implement `System::NamedTuple` class (https://github.com/ami-iit/bipedal-locomotion-framework/pull/642)
- Implement `ContinuousDynamicalSystem::CentroidalDynamics` class (https://github.com/ami-iit/bipedal-locomotion-framework/pull/642)

### Changed
- Update the `IK tutorial` to use `QPInverseKinematics::build` (https://github.com/ami-iit/bipedal-locomotion-framework/pull/621)
- Handle case where no FT sensors are specified to split the model (https://github.com/ami-iit/bipedal-locomotion-framework/pull/625)
- General restructure of the `ContactDetector`and the derived classes (`SchmittTriggerDetector` and `FixedFootDetector`) (https://github.com/ami-iit/bipedal-locomotion-framework/pull/624)
  Thanks to this refactory the `FixedFootDetector` usage becomes similar to the others `advanceable`.
  Indeed now `FixedFootDetector::advace()` considers the input set by the user and provides the corresponding output.
  ⚠️  Even if this modification do not break the API the user may notice some strange behavior if `advance` was called after getting the output of the detector.
- Restructure the `Contacts` component to handle time with `std::chrono::nanoseconds` (https://github.com/ami-iit/bipedal-locomotion-framework/pull/630)
- Restructure the `Planners` component to handle time with `std::chrono::nanoseconds` (https://github.com/ami-iit/bipedal-locomotion-framework/pull/630)
- Restructure the `FloatingBaseEstimator` component to handle time with `std::chrono::nanoseconds`(https://github.com/ami-iit/bipedal-locomotion-framework/pull/630)
- Update the `blf-position-tracking` to handle time with `std::chrono::nanoseconds` (https://github.com/ami-iit/bipedal-locomotion-framework/pull/630)
- Update the python bindings to consider the time with `std::chrono::nanoseconds` (https://github.com/ami-iit/bipedal-locomotion-framework/pull/630)
- Robustify SubModelCreator and SubModelKinDynWrapper tests (https://github.com/ami-iit/bipedal-locomotion-framework/pull/631)
- `SwingFootTrajectoryPlanner::advance()` must be called before getting the output (https://github.com/ami-iit/bipedal-locomotion-framework/pull/637)
- Update the already existing classes in `ContinuousDynamicalSystem`to be compatible with the `System::NamedTuple` (https://github.com/ami-iit/bipedal-locomotion-framework/pull/642)
- Update the code to be compatible with LieGroupControllers v0.2.0 (https://github.com/ami-iit/bipedal-locomotion-framework/pull/653)
- Allow use of vectors for task gains (https://github.com/ami-iit/bipedal-locomotion-framework/pull/654)
- `Catch2` is now downloaded with `FetchContent` if `BUILD_TESTING` is set to `ON` (https://github.com/ami-iit/bipedal-locomotion-framework/pull/655)
- The tests now uses`Catch2 v3` (https://github.com/ami-iit/bipedal-locomotion-framework/pull/655)
- Add the possibility to set vectorial gains in CoM IK and TSID tasks (https://github.com/ami-iit/bipedal-locomotion-framework/pull/656)

### Fixed
- Return an error if an invalid `KinDynComputations` object is passed to `QPInverseKinematics::build()` (https://github.com/ami-iit/bipedal-locomotion-framework/pull/622)
- Fix `QPTSID` documentation (https://github.com/ami-iit/bipedal-locomotion-framework/pull/634)
- Fix error messages in `QPTSID` class (https://github.com/ami-iit/bipedal-locomotion-framework/pull/639)
- Fix compilation failure when using CMake 3.26.1 and pybind11 2.4.3 (https://github.com/ami-iit/bipedal-locomotion-framework/pull/643)
- Fixed changelog checker (https://github.com/ami-iit/bipedal-locomotion-framework/pull/856)

## [0.12.0] - 2023-03-07
### Added
- Add the possibility to attach all the multiple analog sensor clients  (https://github.com/ami-iit/bipedal-locomotion-framework/pull/569)
- Add a tutorial for the inverse kinematics  (https://github.com/ami-iit/bipedal-locomotion-framework/pull/596)
- Implement the ROS2 sink for the `TextLogging` (https://github.com/ami-iit/bipedal-locomotion-framework/pull/587)
- Implement the `QPFixedBaseInverseKinematics` in the `IK` component (https://github.com/ami-iit/bipedal-locomotion-framework/pull/599)
- 🤖 [ergoCubSN000] Add configuration files for the YarpRobotLoggerDevice (https://github.com/ami-iit/bipedal-locomotion-framework/pull/600)
- Add functions to split a model in a set of submodels in the Estimator component (https://github.com/ami-iit/bipedal-locomotion-framework/pull/604)
- Add the possibity to call the advanceable capabilities of the `QuinticSpline` from the python (https://github.com/ami-iit/bipedal-locomotion-framework/pull/609)
- Implement the `CubicSpline` python bindings (https://github.com/ami-iit/bipedal-locomotion-framework/pull/609)
- Implement the python bindings for the iDynTree to manif conversions (https://github.com/ami-iit/bipedal-locomotion-framework/pull/610)
- Implement `blf-balancing-position-control` application (https://github.com/ami-iit/bipedal-locomotion-framework/pull/611)
- Implement the python bindings for `YarpTextLogging` (https://github.com/ami-iit/bipedal-locomotion-framework/pull/611)
- Add SubModelKinDynWrapper class to handle the `KinDynComputation` object of a sub-model (https://github.com/ami-iit/bipedal-locomotion-framework/pull/605)
- Implement the `JointLimitsTask` for the IK (https://github.com/ami-iit/bipedal-locomotion-framework/pull/603)
- Add the possibility to programmatically build an IK problem from a configuration file (https://github.com/ami-iit/bipedal-locomotion-framework/pull/614, https://github.com/ami-iit/bipedal-locomotion-framework/pull/619)

### Changed
- Ask for `toml++ v3.0.1` (https://github.com/ami-iit/bipedal-locomotion-framework/pull/581)
- The YarpRobotLogger will now automatically connect to the exogenous signal port if available (https://github.com/ami-iit/bipedal-locomotion-framework/pull/570/)
- 🤖 [iCubGenova09] Add the left and right hands skin (raw and filtered) data acquisition (https://github.com/ami-iit/bipedal-locomotion-framework/pull/570/)
- Add informative prints `YarpSensorBridge::Impl` (https://github.com/ami-iit/bipedal-locomotion-framework/pull/569)
- The minimum version of iDynTree now supported is iDynTree 4.3.0 (https://github.com/ami-iit/bipedal-locomotion-framework/pull/588).
- Allow using the `iDynTree swig` bindings in `QPFixedBaseTSID` for the kindyncomputation object (https://github.com/ami-iit/bipedal-locomotion-framework/pull/599)
- Add the possibility to customize the video codec in the `YarpRobotLoggerDevice` (https://github.com/ami-iit/bipedal-locomotion-framework/pull/607)

### Fix
- Return an invalid `PolyDriverDescriptor` if `description` is not found in `constructMultipleAnalogSensorsRemapper()` (https://github.com/ami-iit/bipedal-locomotion-framework/pull/569)
- Fix compatibility with OpenCV 4.7.0 (https://github.com/ami-iit/bipedal-locomotion-framework/pull/589)
- Fix `attachRemappedRemoteControlBoard` in `YarpSensorBridge` when the `RemoteControlBoard` is not the first polydriver in the polydriverlist (https://github.com/ami-iit/bipedal-locomotion-framework/pull/608)
- Fix race condition in System::ClockBuilder (https://github.com/ami-iit/bipedal-locomotion-framework/pull/618)

## [0.11.1] - 2022-12-19
### Fix
- Fix the compilation of the `YarpRobotLoggerDevice` in `Windows` and `macOS` (https://github.com/ami-iit/bipedal-locomotion-framework/pull/580)

## [0.11.0] - 2022-12-17
### Added
- Log the status of the system in `YarpRobotLoggerDevice` (https://github.com/ami-iit/bipedal-locomotion-framework/pull/571)
- Add the `ROS2` implementation for Clock class (https://github.com/ami-iit/bipedal-locomotion-framework/pull/575)

### Changed
- YARP devices are now enabled by default if YARP is found (https://github.com/ami-iit/bipedal-locomotion-framework/pull/576).
- Restructure the python bindings to support _official_ `iDynTree` bindings (https://github.com/ami-iit/bipedal-locomotion-framework/pull/578)
- Remove _unofficial_ `iDynTree` bindings based on pybind11  (https://github.com/ami-iit/bipedal-locomotion-framework/pull/578)

### Fix
- Fix compatibility with YARP 3.8 (https://github.com/ami-iit/bipedal-locomotion-framework/pull/577).

## [0.10.0] - 2022-09-23
### Added
- Add the possibility to set the exogenous feedback for the `IK::SE3Task` (https://github.com/ami-iit/bipedal-locomotion-framework/pull/567)
- Implement `RobotInterface::constructMultipleAnalogSensorsClient()` and `RobotInterface::constructMultipleAnalogsensorsRemapper()` methods (https://github.com/ami-iit/bipedal-locomotion-framework/pull/568)

### Changed
- Add the possibility to log only a subset of text logging ports in `YarpRobotLogger` device (https://github.com/ami-iit/bipedal-locomotion-framework/pull/561)
- Accept boolean as integer while getting an element from searchable in `YarpUtilities` (https://github.com/ami-iit/bipedal-locomotion-framework/pull/566)

### Fix
- Fix typo in the `RobotInterface::constructGenericSensorClient()` documentation (https://github.com/ami-iit/bipedal-locomotion-framework/pull/568)
- Fix compatibility with qhull installed by vcpkg `2022.07.25` and robotology-superbuild-dependencies-vcpkg `0.10.1` (https://github.com/ami-iit/bipedal-locomotion-framework/pull/565).

## [0.9.0] - 2022-09-09
### Added
- Implement the `MultiStateWeightProvider` in `ContinuousDynamicalSystem` (https://github.com/ami-iit/bipedal-locomotion-framework/pull/555)
- Implement `PortInput` and `PortOutput`in `System` (https://github.com/ami-iit/bipedal-locomotion-framework/pull/555)
- Implement `toManifTwist` in `Conversions` component (https://github.com/ami-iit/bipedal-locomotion-framework/pull/557)
- Add the default value for the desired spatial and angular velocity to the `IK::SO3Task` and `IK::SE3Task` (https://github.com/ami-iit/bipedal-locomotion-framework/pull/557)
- Implement the `IK::R3Task` class (https://github.com/ami-iit/bipedal-locomotion-framework/pull/559)

### Changed
- Now `Advanceable` inherits from `PortInput` and `PortOutput` (https://github.com/ami-iit/bipedal-locomotion-framework/pull/555)

### Fix
- Fix the dependency required to compile the YarpRobotLogger device (https://github.com/ami-iit/bipedal-locomotion-framework/pull/554)
- Fix the compatibility with fmt v9.0.0 (https://github.com/ami-iit/bipedal-locomotion-framework/pull/556)

## [0.8.0] - 2022-07-29
### Added
- Add the possibility to log the YarpTextLogging in the YarpRobotLogger (https://github.com/ami-iit/bipedal-locomotion-framework/pull/541)
- Enable the logging FTs and IMU logging of iCubGenova09 (https://github.com/ami-iit/bipedal-locomotion-framework/pull/546/)
### Changed
- Ported `YarpLoggerDevice` to `robometry`(https://github.com/ami-iit/bipedal-locomotion-framework/pull/533)
- bipedal locomotion framework now depends on YARP 3.7.0 (https://github.com/ami-iit/bipedal-locomotion-framework/pull/541)
### Fix
- Avoid to use deprecated function cv::aruco::drawAxis in ArucoDetector to fix compilation with OpenCV 4.6.0 (https://github.com/ami-iit/bipedal-locomotion-framework/pull/552)

## [0.7.0] - 2022-06-21
### Added
- Implement the python bindings for the clock machinery and for the yarp clock (https://github.com/ami-iit/bipedal-locomotion-framework/pull/500)
- Implement the `IWeightProvider` interface and the `ConstantWeightProvider` class in the System component (https://github.com/ami-iit/bipedal-locomotion-framework/pull/506)
- Add installation of pip metadata files for when blf python bindings are installed only via CMake (https://github.com/ami-iit/bipedal-locomotion-framework/pull/508)
- Implement the python bindings for the VectorsCollection message and the associated buffered port (https://github.com/ami-iit/bipedal-locomotion-framework/pull/511)
- Implement the `VectorsCollectionWrapper` device for collection of arbitrary vector ports (https://github.com/ami-iit/bipedal-locomotion-framework/pull/512)
- Add reading of right upper leg FT for `iCubGenova09` and associated cartesian wrench in `YarpRobotLoggerDevice` configuration files (https://github.com/ami-iit/bipedal-locomotion-framework/pull/513)
- Add reading of right and left arms FT for `iCubGenova09` in `YarpRobotLoggerDevice` configuration files (https://github.com/ami-iit/bipedal-locomotion-framework/pull/515)
- Add reading of right and left arms and right upper leg FTs and cartesian wrenches for `iCubGazeboV3` in `YarpRobotLoggerDevice` (https://github.com/ami-iit/bipedal-locomotion-framework/pull/525)
- Add the possibility to retrieve the temperature sensor from `SensorBridge` (https://github.com/ami-iit/bipedal-locomotion-framework/pull/519)
- Add the possibility to set only the velocity in `CubicSpline::setInitialConditions` and `CubicSpline::setFinalConditions` (https://github.com/ami-iit/bipedal-locomotion-framework/pull/528)
- Implement the python bindings for the `ContinuousDynamicalSystem` component (https://github.com/ami-iit/bipedal-locomotion-framework/pull/532)
- Add the possibility to log the video in the `YarpRobotLoggerDevice` (https://github.com/ami-iit/bipedal-locomotion-framework/pull/516)

### Changed
- An error it will be returned if the user tries to change the clock type once the `clock()` has been already called once (https://github.com/ami-iit/bipedal-locomotion-framework/pull/500)
- Log the arms external wrenches on the YarpRobotLogger for iCubGenova09 (https://github.com/ami-iit/bipedal-locomotion-framework/pull/502)
- IK and TSID now uses the weight provider to specify the weight associated to a task (https://github.com/ami-iit/bipedal-locomotion-framework/pull/506)
- The `Planners`, `System`, `RobotInterface` and `YarpImplementation` components are no more mandatory to compile the python bindings (https://github.com/ami-iit/bipedal-locomotion-framework/pull/511)
- Reorganize the multiple FT sensor and external wrench files into a single file in the YarpRobotLoggerDevice (https://github.com/ami-iit/bipedal-locomotion-framework/pull/525)
- Save the robot name and the names of the channel's elements in the YarpRobotLoggerDevice (https://github.com/ami-iit/bipedal-locomotion-framework/pull/522)
- Use icub-models to get the urdf models for the tests (https://github.com/ami-iit/bipedal-locomotion-framework/pull/526)
- The FT sensor are now considered as `multianalogsensor` in `YarpSensorBridge` (https://github.com/ami-iit/bipedal-locomotion-framework/pull/519)
- Make `YarpRobotLogger` compatible with `yarp-telemetry` v0.5.1 (https://github.com/ami-iit/bipedal-locomotion-framework/pull/535)
- Set for `yarp-telemetry` minimum version to v0.5.1 (https://github.com/ami-iit/bipedal-locomotion-framework/pull/535)
- Make `YarpCameraBridge::getColorImage()` and `YarpCameraBridge::getDepthImage()` thread safe (https://github.com/ami-iit/bipedal-locomotion-framework/pull/516)
- Deprecate `YarpCameraBridge::get()` in favor of `YarpCameraBridge::getMetaData()` (https://github.com/ami-iit/bipedal-locomotion-framework/pull/516)
- Move from LGPL to BSD3 license (https://github.com/ami-iit/bipedal-locomotion-framework/pull/550)

### Fix
- Remove outdated includes in YarpRobotLoggerDevice.cpp (https://github.com/ami-iit/bipedal-locomotion-framework/pull/502)

## [0.6.0] - 2022-01-10
### Added
- Add the reading of the orientation of the head IMU in `YarpRobotLoggerDevice` (https://github.com/ami-iit/bipedal-locomotion-framework/pull/471)
- Add the possibility to change the weight in TSID/IK (https://github.com/ami-iit/bipedal-locomotion-framework/pull/475)
- Implement a `FirstOrderSmoother` class in `ContinuousDynamicalSystem` component (https://github.com/ami-iit/bipedal-locomotion-framework/pull/476)
- Implement `getIntegrationStep` in `FixedIntegration` class (https://github.com/ami-iit/bipedal-locomotion-framework/pull/476)
- Add the possibility to create custom `LinearTasks` in python (https://github.com/ami-iit/bipedal-locomotion-framework/pull/480)
- Implement the possibility to compute the residual terms in the `LinearTask` (https://github.com/ami-iit/bipedal-locomotion-framework/pull/483)
- Define `VectorsCollection` message in `YarpUtilities` (https://github.com/ami-iit/bipedal-locomotion-framework/pull/483)
- Add the reading of the joint and motor acceleration in `YarpSensorBridge` (https://github.com/ami-iit/bipedal-locomotion-framework/pull/492)

### Changed
- Use yarp clock instead of system clock in `YarpRobotLoggerDevice` (https://github.com/ami-iit/bipedal-locomotion-framework/pull/473)
- Reduce code duplication in python bindings (https://github.com/ami-iit/bipedal-locomotion-framework/pull/484)
- Use `TextLogger` in `YarpRobotLoggerDevice` instead of `yarp` commands (https://github.com/ami-iit/bipedal-locomotion-framework/pull/486)
- Ask for `osqp-eigen 0.6.4.100`(https://github.com/ami-iit/bipedal-locomotion-framework/pull/490)
- Use enum underlying type to convert `TextLogging` verbosity level to `spdlog` verbosity level (https://github.com/ami-iit/bipedal-locomotion-framework/pull/495)
- `yarp-telemetry` is now a dependency of the `YarpRobotLoggerDevice` (https://github.com/ami-iit/bipedal-locomotion-framework/pull/487)
- Fix deprecated `YARP` functions in `YarpUtilities` component (https://github.com/ami-iit/bipedal-locomotion-framework/pull/491)

### Fix
- Fix the population of the jointAccelerations and baseAcceleration variables in QPTSID (https://github.com/ami-iit/bipedal-locomotion-framework/pull/478)
- Fix the documentation in the `Advanceable` class (https://github.com/ami-iit/bipedal-locomotion-framework/pull/476)
- Add virtual destrutors in `System::Sink`, `System::Source`, `System::LinearTask`,
`System::ITaskControlMode`, `TSID::TSIDLinearTask` and `IK::IKLinearTask` classes (https://github.com/ami-iit/bipedal-locomotion-framework/pull/480)
- The joint torques is now correctly retrieved in QPTSID class (https://github.com/ami-iit/bipedal-locomotion-framework/pull/482)
- The motor velocity and positions are now returned in rad/s and rad (https://github.com/ami-iit/bipedal-locomotion-framework/pull/489)
- Fix `YarpRobotLoggerDevice` documentation (https://github.com/ami-iit/bipedal-locomotion-framework/pull/472)

## [0.5.0] - 2021-11-30
### Added
- Implement Python bindings for the TSID component (https://github.com/ami-iit/bipedal-locomotion-framework/pull/428)
- Add the possibility to set the name of each element of a variable stored in the variables handler (https://github.com/ami-iit/bipedal-locomotion-framework/pull/429)
- Develop the python bindings for toml implementation of the parameters handler (https://github.com/ami-iit/bipedal-locomotion-framework/pull/432)
- Implement the VariableRegularizationTask in TSID (https://github.com/ami-iit/bipedal-locomotion-framework/pull/431)
- Implement `create_tsid` utility function for the python bindings (https://github.com/ami-iit/bipedal-locomotion-framework/pull/433)
- Implement the `AngularMomentumTask` in the `TSID` component and the associated python bindings (https://github.com/ami-iit/bipedal-locomotion-framework/pull/436)
- Implement `QPTSID::toString` method and the associated python bindings (https://github.com/ami-iit/bipedal-locomotion-framework/pull/440)
- Implement `ContactWrench` python bindings (https://github.com/ami-iit/bipedal-locomotion-framework/pull/441)
- Implement AngularMomentum task in the IK component and the associated bindings (https://github.com/ami-iit/bipedal-locomotion-framework/pull/443)
- Implement `create_ik` utility function for the python bindings (https://github.com/ami-iit/bipedal-locomotion-framework/pull/444)
- Add the possibility to set the task controller mode for the SE3Task in the TSID component (https://github.com/ami-iit/bipedal-locomotion-framework/pull/445)
- Expose the `ITaskControlMode` class in the python bindings (https://github.com/ami-iit/bipedal-locomotion-framework/pull/445)
- Add the possibility to enable/disable the joints and motors state logging in the `YarpRobotLoggerDevice` (https://github.com/ami-iit/bipedal-locomotion-framework/pull/453)
- Implement `QPInverseKinematics::toString` method and the associated python bindings (https://github.com/ami-iit/bipedal-locomotion-framework/pull/461)
- Add the cartesian wrenches logging in `YarpRobotLoggerDevice` (https://github.com/ami-iit/bipedal-locomotion-framework/pull/447)
- Implement the python bindings for the manif conversions methods (https://github.com/ami-iit/bipedal-locomotion-framework/pull/465)

### Changed
- Inherits all the `Eigen::Matrix` constructors in the `Wrenchd` class (https://github.com/ami-iit/bipedal-locomotion-framework/pull/441)
- Bump the minimum `cmake` version to `3.16.0` (https://github.com/ami-iit/bipedal-locomotion-framework/pull/468)

### Fix
- Fix Analog FT Sensor reading in `YarpSensorBridgeImpl` (https://github.com/ami-iit/bipedal-locomotion-framework/pull/459)
- Fix config files in `YarpRobotLoggerDevice` for iCub3 head IMU reading (https://github.com/ami-iit/bipedal-locomotion-framework/pull/467)

## [0.4.0] - 2021-10-15
### Added
- Implement `AdvanceableRunner::isRunning()` method (https://github.com/ami-iit/bipedal-locomotion-framework/pull/395)
- Implement `ContactPhaseList::getPresentPhase()` method (https://github.com/ami-iit/bipedal-locomotion-framework/pull/396)
- Add a synchronization mechanism for the `AdvanceableRunner` class (https://github.com/ami-iit/bipedal-locomotion-framework/pull/403)
- Add the possibility to use spdlog with YARP (https://github.com/ami-iit/bipedal-locomotion-framework/pull/408)
- Add new Advanceable exposing `UnicyclePlanner` (https://github.com/ami-iit/bipedal-locomotion-framework/pull/320)

### Changed
- Add `name` parameter to the `AdvanceableRunner` class (https://github.com/ami-iit/bipedal-locomotion-framework/pull/406)
- Set the required `spdlog` version in the cmake file (https://github.com/ami-iit/bipedal-locomotion-framework/pull/415)
- Add features to FTIMULoggerDevice and rename it in YarpRobotLoggerDevice (https://github.com/ami-iit/bipedal-locomotion-framework/pull/405)

### Fix
- Fix missing components dependencies in the `CMake` machinery (https://github.com/ami-iit/bipedal-locomotion-framework/pull/414)
- Fixed missing include in `FloatingBaseEstimatorIO.h` (https://github.com/ami-iit/bipedal-locomotion-framework/pull/417)

## [0.3.0] - 2021-08-12
### Added
- Implement `CubicSpline` class (https://github.com/ami-iit/bipedal-locomotion-framework/pull/344)
- Implement `PWM` control in RobotControl class (https://github.com/ami-iit/bipedal-locomotion-framework/pull/346)
- Implement `ContactWrenchCone` class in Math component (https://github.com/ami-iit/bipedal-locomotion-framework/pull/352)
- Implement `skew` function in Math component (https://github.com/ami-iit/bipedal-locomotion-framework/pull/352)
- Implement `QPTSID` class (https://github.com/ami-iit/bipedal-locomotion-framework/pull/366)
- Implement motor pwm, motor encoders, wbd joint torque estimates, pid reading in `YarpSensorBridge`(https://github.com/ami-iit/bipedal-locomotion-framework/pull/359).
- Implement FeasibleContactWrenchTask for TSID component (https://github.com/ami-iit/bipedal-locomotion-framework/pull/369).
- Implement python bindings for QPInverseKinematics class (https://github.com/ami-iit/bipedal-locomotion-framework/pull/303)
- Implement `ControlTask` in for System component (https://github.com/ami-iit/bipedal-locomotion-framework/pull/373).
- Allow changing the log verbosity (https://github.com/ami-iit/bipedal-locomotion-framework/pull/385)
- Implement the CoMZMP controller (https://github.com/ami-iit/bipedal-locomotion-framework/pull/387)

### Changed
- Add common Python files to gitignore (https://github.com/ami-iit/bipedal-locomotion-framework/pull/338)
- General improvements of `blf-calibration-delta-updater` (https://github.com/ami-iit/bipedal-locomotion-framework/pull/361)
- Add the possibility to control a subset of coordinates in `IK::SE3Task` (https://github.com/ami-iit/bipedal-locomotion-framework/pull/356)
- Add the possibility to control a subset of coordinates in `IK::CoMTask` (https://github.com/ami-iit/bipedal-locomotion-framework/pull/357)
- Reduce the duplicate code in IK and TSID (https://github.com/ami-iit/bipedal-locomotion-framework/pull/364)
- `QPFixedBaseTSID` now inherits from `QPTSID` (https://github.com/ami-iit/bipedal-locomotion-framework/pull/366)
- Enable the Current control in `RobotInterface` class (https://github.com/ami-iit/bipedal-locomotion-framework/pull/375)
- Add the possibility to disable and enable the PD controllers in `IK::SE3Task` (https://github.com/ami-iit/bipedal-locomotion-framework/pull/373).
- Add the possibility to use manif objects in the ForwardEuler integrator (https://github.com/ami-iit/bipedal-locomotion-framework/pull/379).

### Fix
- Fixed the crashing of `YarpSensorBridge` while trying to access unconfigured control board sensors data by adding some checks (https://github.com/ami-iit/bipedal-locomotion-framework/pull/378)
- Fixed the compilation of Python bindings (enabled by the `FRAMEWORK_COMPILE_PYTHON_BINDINGS` CMake option) when compiling with Visual Studio (https://github.com/ami-iit/bipedal-locomotion-framework/pull/380).
- Fixed the `TOML` and `YARP` implementation of the parameters handler when a `std::vector<bool>` is passed to the `setParameter()` method (https://github.com/ami-iit/bipedal-locomotion-framework/pull/390).

## [0.2.0] - 2021-06-15
### Added
- Implement IRobotControl python bindings (https://github.com/ami-iit/bipedal-locomotion-framework/pull/200)
- Implement ISensorBridge python bindings (https://github.com/ami-iit/bipedal-locomotion-framework/pull/203)
- Implement `LeggedOdometry` class as a part of `FloatingBaseEstimators` library and handle arbitrary contacts in `FloatingBaseEstimator`. (https://github.com/ami-iit/bipedal-locomotion-framework/pull/151)
- Implement the possibility to set a desired reference trajectory in the TimeVaryingDCMPlanner. (https://github.com/ami-iit/bipedal-locomotion-framework/pull/208)
- Implement SchmittTriggerDetector python bindings (https://github.com/ami-iit/bipedal-locomotion-framework/pull/213)
- Implement ModelComputationsHelper for quick construction of KinDynComputations object using parameters handler (https://github.com/ami-iit/bipedal-locomotion-framework/pull/216)
- Implement FloatingBaseEstimator and LeggedOdometry python bindings (https://github.com/ami-iit/bipedal-locomotion-framework/pull/218)
- Add spdlog as mandatory dependency of the project (https://github.com/ami-iit/bipedal-locomotion-framework/pull/225)
- Implement `ICameraBridge` and `IPointCloudBridge` interface classes as a part of `PerceptionInterface` library. (https://github.com/ami-iit/bipedal-locomotion-framework/pull/165)
- Implement `RealSense` driver class as a part of `PerceptionCapture` library. (https://github.com/ami-iit/bipedal-locomotion-framework/pull/165)
- Implement `realsense-test` utility application. (https://github.com/ami-iit/bipedal-locomotion-framework/pull/165)
- Implement the inverse kinematics component (https://github.com/ami-iit/bipedal-locomotion-framework/pull/229)
- Implement LinearizedFrictionCone class (https://github.com/ami-iit/bipedal-locomotion-framework/pull/244)
- Added a check on whether the installed public headers have the correct folder structure (https://github.com/ami-iit/bipedal-locomotion-framework/pull/247)
- Implement python bindings for VariablesHandler class (https://github.com/ami-iit/bipedal-locomotion-framework/pull/234)
- Implement `PerceptionFeatures` library and implement `ArucoDetector`. (https://github.com/ami-iit/bipedal-locomotion-framework/pull/159)
- Implement FixedBaseDynamics class (https://github.com/ami-iit/bipedal-locomotion-framework/pull/242)
- Implemented Sink and Source classes (https://github.com/ami-iit/bipedal-locomotion-framework/pull/267)
- Implement the IClock, StdClock and YarpClock classes (https://github.com/ami-iit/bipedal-locomotion-framework/pull/269)
- Implement `YarpCameraBridge` class for Yarp implementation of ICameraBridge (https://github.com/ami-iit/bipedal-locomotion-framework/pull/237)
- Implement `PointCloudProcessor` class and modify `realsense-test` to test point clouds handling with Realsense. (https://github.com/ami-iit/bipedal-locomotion-framework/pull/236)
- Implement `AdvanceableRunner` and `SharedResource` classes in System component (https://github.com/ami-iit/bipedal-locomotion-framework/pull/272)
- Implement `handleQuitSignals()` function in System component (https://github.com/ami-iit/bipedal-locomotion-framework/pull/277)
- Implement TaskSpaceInverseDynamics interface (https://github.com/ami-iit/bipedal-locomotion-framework/pull/279)
- Implement `Wrench` class (https://github.com/ami-iit/bipedal-locomotion-framework/pull/279)
- Implement `SO3Task` in `TSID` component (https://github.com/ami-iit/bipedal-locomotion-framework/pull/281)
- Implement clone method in ParametersHandler classes (https://github.com/ami-iit/bipedal-locomotion-framework/pull/288)
- Implement `VariablesHandler::clear()` and `VariablesHandler::initialize()` (https://github.com/ami-iit/bipedal-locomotion-framework/pull/291)
- Implement the possibility to set the default contact in the `ContactList` class (https://github.com/ami-iit/bipedal-locomotion-framework/pull/297)
- Implement `FixedFootDetector` class (https://github.com/ami-iit/bipedal-locomotion-framework/pull/284)
- Implement QPFixedBaseTSID class (https://github.com/ami-iit/bipedal-locomotion-framework/pull/251)
- Implement `YarpImplementation::setFromFile()` (https://github.com/ami-iit/bipedal-locomotion-framework/pull/307)
- Implement `CoMTask` in TSID (https://github.com/ami-iit/bipedal-locomotion-framework/pull/304)
- Implement `YarpParametersHandler` bindings (https://github.com/ami-iit/bipedal-locomotion-framework/pull/309)
- Implement `contactListMapFromJson()` and `contactListMapToJson()` methods and python bindings (https://github.com/ami-iit/bipedal-locomotion-framework/issues/316)
- Implement a matioCpp-based strain2 sensors' FT-IMU logger example device (https://github.com/ami-iit/bipedal-locomotion-framework/pull/326)
- Implement `TomlImplementation` in `ParametersHandler` (https://github.com/ami-iit/bipedal-locomotion-framework/pull/328)
- Implement blf_calibration_delta_updater.py application (https://github.com/ami-iit/bipedal-locomotion-framework/pull/332)

### Changed
- Move all the Contacts related classes in Contacts component (https://github.com/ami-iit/bipedal-locomotion-framework/pull/204)
- Move all the ContactDetectors related classes in Contacts component (https://github.com/ami-iit/bipedal-locomotion-framework/pull/209)
- The DCMPlanner and TimeVaryingDCMPlanner initialize functions take as input an std::weak_ptr. (https://github.com/ami-iit/bipedal-locomotion-framework/pull/208)
- Use `Math::StandardAccelerationOfGravitation` instead of hardcoding 9.81. (https://github.com/ami-iit/bipedal-locomotion-framework/pull/211)
- Convert iDynTree types in FloatingBaseEstimators component to Eigen/manif types (https://github.com/ami-iit/bipedal-locomotion-framework/pull/215)
- Use std::optional instead of raw pointer in ISensorBridge. (https://github.com/ami-iit/bipedal-locomotion-framework/pull/226)
- Use `System::LinearTask` in TSID component (https://github.com/ami-iit/bipedal-locomotion-framework/pull/240)
- Restructure python bindings in submodules (https://github.com/ami-iit/bipedal-locomotion-framework/pull/238)
- Integrators and DynamicalSystems are now in the `ContinuousDynamicalSystem` component (https://github.com/ami-iit/bipedal-locomotion-framework/pull/242)
- Add Input template class to `System::Advanceable` (https://github.com/ami-iit/bipedal-locomotion-framework/pull/267)
- Add support for landmarks and kinematics-free estimation in `FloatingBaseEstimators`. (https://github.com/ami-iit/bipedal-locomotion-framework/pull/254)
- If FRAMEWORK_DETECT_ACTIVE_PYTHON_SITEPACKAGES is OFF, for Python bindings use installation directory provided by sysconfig Python module. (https://github.com/ami-iit/bipedal-locomotion-framework/pull/274)
- Reduce memory allocation in `YarpSensorBridge` (https://github.com/ami-iit/bipedal-locomotion-framework/pull/278)
- Use `TextLogging` in `VariablesHandler` class (https://github.com/ami-iit/bipedal-locomotion-framework/pull/291)
- Fix `YarpImplementation::setParameterPrivate()` when a boolean or a vector of boolean is passed (https://github.com/ami-iit/bipedal-locomotion-framework/pull/311)
- Add `foot_take_off_acceleration` and `foot_take_off_velocity` parameters in the `SwingFootPlanner` class (https://github.com/ami-iit/bipedal-locomotion-framework/issues/323)
- Change the parameters handler verbosity (https://github.com/ami-iit/bipedal-locomotion-framework/pull/330)
- Restore backward compatibility of SwingFootPlanner parameters (https://github.com/ami-iit/bipedal-locomotion-framework/pull/334)
- Bump manif version to 0.0.4  (https://github.com/ami-iit/bipedal-locomotion-framework/pull/339)

### Fixed
- Fix missing implementation of `YarpSensorBridge::getFailedSensorReads()`. (https://github.com/ami-iit/bipedal-locomotion-framework/pull/202)
- Fixed `mas-imu-test` configuration files after FW fix.
- Fixed the implementation ``YarpSensorBridge::attachAllSixAxisForceTorqueSensors()`. (https://github.com/ami-iit/bipedal-locomotion-framework/pull/231)
- Avoid the "Generating the Urdf Model from" message to appear when doing ccmake. (https://github.com/ami-iit/bipedal-locomotion-framework/pull/243)
- Fixed the installation path of public headers related to perception libraries. (https://github.com/ami-iit/bipedal-locomotion-framework/pull/245)
- Fixed InstallBasicPackageFiles to avoid the same problem of https://github.com/ami-iit/matio-cpp/pull/41 (https://github.com/ami-iit/bipedal-locomotion-framework/pull/253)
- Call `positionInterface->setRefSpeeds()` only once when a position reference is set in `YarpRobotControl` (https://github.com/ami-iit/bipedal-locomotion-framework/pull/271)
- Fix initialization of reference frame for world in `LeggedOdometry` class. (https://github.com/ami-iit/bipedal-locomotion-framework/pull/289)
- `LeggedOdometry::Impl::updateInternalContactStates()` is now called even if the legged odometry is not initialize. This was required to have a meaningful base estimation the first time `LeggedOdometry::changeFixedFrame()` is called. (https://github.com/ami-iit/bipedal-locomotion-framework/pull/292)
- Avoid to use the default copy-constructor and copy-assignment operator in `ContactPhaseList` class (https://github.com/ami-iit/bipedal-locomotion-framework/pull/295)
- Fix `toString()` method of `VariablesHandler` class (https://github.com/ami-iit/bipedal-locomotion-framework/pull/302)
- Fix in `YarpUtilities::getVectorFromSearchable` when a vector of boolean is passed as input (https://github.com/ami-iit/bipedal-locomotion-framework/pull/313)
- Various fixes for the yarp devices (https://github.com/ami-iit/bipedal-locomotion-framework/pull/337)

## [0.1.1] - 2021-05-08
### Fix
- Fix the documentation in `TemplateHelpers.h`

## [0.1.0] - 2021-02-22
### Added
- The `CHANGELOG.md` file
- The `cmake/BipedalLocomotionControllersFindDepencies.cmake` file
- The `cmake/AddInstallRPATHSupport.cmake` file
- The `cmake/AddUninstallTarget.cmake` file
- The `cmake/FindEigen3.cmake` file
- The `cmake/InstallBasicPackageFiles.cmake` file
- Implement the first version of the `BipedalLocomotionControllers` interface
- Implement the  first version of the `YarpUtilities` library
- Implement `ParametersHandler` library (https://github.com/ami-iit/bipedal-locomotion-controllers/pull/13)
- Implement `GenericContainer::Vector` (https://github.com/ami-iit/bipedal-locomotion-controllers/pull/29)
- Implement `Estimators` library (https://github.com/ami-iit/bipedal-locomotion-controllers/pull/23)
- Implement `Contact` library. (https://github.com/ami-iit/bipedal-locomotion-framework/pull/43 and https://github.com/ami-iit/bipedal-locomotion-framework/pull/45)
- Implement the first version of the `TimeVaryingDCMPlanner` (https://github.com/ami-iit/bipedal-locomotion-framework/pull/61)
- Implement the Quintic Spline class (https://github.com/ami-iit/bipedal-locomotion-framework/pull/83)
- Implement the `ConvexHullHelper` class (https://github.com/ami-iit/bipedal-locomotion-framework/pull/51)
- Implement the `DynamicalSystem` and `Integrator` class (https://github.com/ami-iit/bipedal-locomotion-framework/pull/46)
- Implement the `IRobotControl` interface and the YARP specialization (https://github.com/ami-iit/bipedal-locomotion-framework/pull/97, https://github.com/ami-iit/bipedal-locomotion-framework/pull/192)
- Add `SensorBridge` interface (https://github.com/ami-iit/bipedal-locomotion-framework/pull/87)
- Add the `YarpSensorBridge` Implementation (https://github.com/ami-iit/bipedal-locomotion-framework/pull/106)
- Added `CommonConversions`, `ManifConversions`, and `matioCppConversions` libraries to handle type conversions. (https://github.com/ami-iit/bipedal-locomotion-framework/pull/138 and https://github.com/ami-iit/bipedal-locomotion-framework/pull/143)
- Implement the `JointPositionTracking` application. (https://github.com/ami-iit/bipedal-locomotion-framework/pull/136)
- Initial implementation of Python bindings using pybind11 (https://github.com/ami-iit/bipedal-locomotion-framework/pull/134)
- Implement `FloatingBaseEstimatorDevice` YARP device for wrapping floating base estimation algorithms. (https://github.com/ami-iit/bipedal-locomotion-framework/pull/130)
- Implement Continuous algebraic Riccati equation function (https://github.com/ami-iit/bipedal-locomotion-framework/pull/157)
- Implement YARP based `ROSPublisher` in the `YarpUtilities` library. (https://github.com/ami-iit/bipedal-locomotion-framework/pull/156)
- Implement example YARP device `ROSPublisherTestDevice` for understanding the usage of `ROSPublisher`. (https://github.com/ami-iit/bipedal-locomotion-framework/pull/160)
- Implement `TSID` library. (https://github.com/ami-iit/bipedal-locomotion-framework/pull/167, https://github.com/ami-iit/bipedal-locomotion-framework/pull/170, https://github.com/ami-iit/bipedal-locomotion-framework/pull/178)
- Implement the `JointTrajectoryPlayer` application. (https://github.com/ami-iit/bipedal-locomotion-framework/pull/169)29ed234a1c
- Implement `ContactDetectors` library. (https://github.com/ami-iit/bipedal-locomotion-framework/pull/142)
- Added `mas-imu-test` application to check the output of MAS IMUs (https://github.com/ami-iit/bipedal-locomotion-framework/pull/62)
- Implement motor currents reading in `YarpSensorBridge`. (https://github.com/ami-iit/bipedal-locomotion-framework/pull/187)

[unreleased]: https://github.com/ami-iit/bipedal-locomotion-framework/compare/v0.19.0...master
[0.19.0]: https://github.com/ami-iit/bipedal-locomotion-framework/compare/v0.18.0...v0.19.0
[0.18.0]: https://github.com/ami-iit/bipedal-locomotion-framework/compare/v0.17.0...v0.18.0
[0.17.0]: https://github.com/ami-iit/bipedal-locomotion-framework/compare/v0.16.1...v0.17.0
[0.16.1]: https://github.com/ami-iit/bipedal-locomotion-framework/compare/v0.16.0...v0.16.1
[0.16.0]: https://github.com/ami-iit/bipedal-locomotion-framework/compare/v0.15.0...v0.16.0
[0.15.0]: https://github.com/ami-iit/bipedal-locomotion-framework/compare/v0.14.1...v0.15.0
[0.14.1]: https://github.com/ami-iit/bipedal-locomotion-framework/compare/v0.14.0...v0.14.1
[0.14.0]: https://github.com/ami-iit/bipedal-locomotion-framework/compare/v0.13.0...v0.14.0
[0.13.0]: https://github.com/ami-iit/bipedal-locomotion-framework/compare/v0.12.0...v0.13.0
[0.12.0]: https://github.com/ami-iit/bipedal-locomotion-framework/compare/v0.11.1...v0.12.0
[0.11.1]: https://github.com/ami-iit/bipedal-locomotion-framework/compare/v0.11.0...v0.11.1
[0.11.0]: https://github.com/ami-iit/bipedal-locomotion-framework/compare/v0.10.0...v0.11.0
[0.10.0]: https://github.com/ami-iit/bipedal-locomotion-framework/compare/v0.9.0...v0.10.0
[0.9.0]: https://github.com/ami-iit/bipedal-locomotion-framework/compare/v0.8.0...v0.9.0
[0.8.0]: https://github.com/ami-iit/bipedal-locomotion-framework/compare/v0.7.0...v0.8.0
[0.7.0]: https://github.com/ami-iit/bipedal-locomotion-framework/compare/v0.6.0...v0.7.0
[0.6.0]: https://github.com/ami-iit/bipedal-locomotion-framework/compare/v0.5.0...v0.6.0
[0.5.0]: https://github.com/ami-iit/bipedal-locomotion-framework/compare/v0.4.0...v0.5.0
[0.4.0]: https://github.com/ami-iit/bipedal-locomotion-framework/compare/v0.3.0...v0.4.0
[0.3.0]: https://github.com/ami-iit/bipedal-locomotion-framework/compare/v0.2.0...v0.3.0
[0.2.0]: https://github.com/ami-iit/bipedal-locomotion-framework/compare/v0.1.1...v0.2.0
[0.1.1]: https://github.com/ami-iit/bipedal-locomotion-framework/compare/v0.1.0...v0.1.1
[0.1.0]: https://github.com/ami-iit/bipedal-locomotion-framework/releases/tag/v0.1.0<|MERGE_RESOLUTION|>--- conflicted
+++ resolved
@@ -1,17 +1,13 @@
 # Changelog
 All notable changes to this project are documented in this file.
 
-<<<<<<< HEAD
-### Added
-- Add USE_SYSTEM_tiny-process-library CMake option to use tiny-process-library found in system (https://github.com/ami-iit/bipedal-locomotion-framework/pull/891)
-=======
 ## [unreleased]
 ### Added
-
-### Changed
-
-### Fixed
->>>>>>> 0ee61e72
+- Add `USE_SYSTEM_tiny-process-library` CMake option to use `tiny-process-library` found in system (https://github.com/ami-iit/bipedal-locomotion-framework/pull/891)
+
+### Changed
+
+### Fixed
 
 ## [0.19.0] - 2024-09-06
 ### Added
