# Changelog
All notable changes to this project are documented in this file.

## [unreleased]
### Added
<<<<<<< HEAD
- Added Vector Collection Server for publishing information for real-time users in the YARPRobotLoggerDevice (https://github.com/ami-iit/bipedal-locomotion-framework/pull/796)
=======
- Set submodel states from IMUs in RDE and add friction torques as measurement (https://github.com/ami-iit/bipedal-locomotion-framework/pull/793)
- Add streaming of arm fts in YarpRobotLoggerDevice (https://github.com/ami-iit/bipedal-locomotion-framework/pull/803)

### Changed
### Fixed
### Removed
>>>>>>> d8ba5ffb

## [0.18.0] - 2024-01-23
### Changed
- 🤖 [`ergoCubSN001`] Update `YarpRobotLoggerDevice` configuration file to exclude the head-imu and include the arms FTs  (https://github.com/ami-iit/bipedal-locomotion-framework/pull/798)
- Avoid to call `BufferedPort::prepare` every time `VectorsCollectionServer::populateData` is called (https://github.com/ami-iit/bipedal-locomotion-framework/pull/790)
- Check that the size the gains vectors in the `IK::JointTrackingTask`, `IK::JointLimitsTask` and `TSID::JointLimitsTask` are correct (https://github.com/ami-iit/bipedal-locomotion-framework/pull/797)
- Check that the size of the weights in `MultiStateWeightProvider` are all the same (https://github.com/ami-iit/bipedal-locomotion-framework/pull/797)

## [0.17.0] - 2023-12-23
### Added
- Implement `ContactList::getNextContact` and `ContactList::getActiveContact` in `Contact` component (https://github.com/ami-iit/bipedal-locomotion-framework/pull/764)
- Implement `MANN::generateDummyMANNOutput` and `MANN::generateDummyMANNInput` in `ML` component (https://github.com/ami-iit/bipedal-locomotion-framework/pull/771)
- Add `MANNAutoregressive` and `MANNTrajectoryGenerator` examples (https://github.com/ami-iit/bipedal-locomotion-framework/pull/771)
- Implement `Spline::evaluateOrderedPoints` to evaluate the spline at a set of time ordered points (https://github.com/ami-iit/bipedal-locomotion-framework/pull/773)
- Add process model for external contacts in `RobotDynamicsEstimator` (https://github.com/ami-iit/bipedal-locomotion-framework/pull/759)
- 🤖 Add `ergoCubSN001` configuration files for the `balancing-position-control` application (https://github.com/ami-iit/bipedal-locomotion-framework/pull/776)
- Implement `VectorsCollectionServer` python bindings (https://github.com/ami-iit/bipedal-locomotion-framework/pull/776)
- Implement `toString()` methods in `PlannedContact`, `ContactList`, `ContactPhase` and `ContactPhaseList` (https://github.com/ami-iit/bipedal-locomotion-framework/pull/777)
- Implement `LinearSpline` in `Math` component (https://github.com/ami-iit/bipedal-locomotion-framework/pull/782)
- Add the support of QP problems with no constraint in `QPInverseKinematics` and `QPTSID` (https://github.com/ami-iit/bipedal-locomotion-framework/pull/784)
- Implement `blf-joints-grid-position-tracking` application in `utilities` (https://github.com/ami-iit/bipedal-locomotion-framework/pull/787)
- Add the possibility to resample the contact in a given contact list (https://github.com/ami-iit/bipedal-locomotion-framework/pull/788)


### Changed
- Restructure of the `CentroidalMPC` class in `ReducedModelControllers` component. Specifically, the `CentroidalMPC` now provides a contact phase list instead of indicating the next active contact. Additionally, users can now switch between `ipopt` and `sqpmethod` to solve the optimization problem. Furthermore, the update allows for setting the warm-start for the non-linear solver. (https://github.com/ami-iit/bipedal-locomotion-framework/pull/766)
- Restructured the swing foot planner to handle corners case that came out while testing DNN-MPC integration (https://github.com/ami-iit/bipedal-locomotion-framework/pull/765)
- Avoid returning internal references for `get_next_contact` `get_present_contact` and `get_active_contact` (https://github.com/ami-iit/bipedal-locomotion-framework/pull/765)
- Introducing Metadata Support for `VectorsCollection` (https://github.com/ami-iit/bipedal-locomotion-framework/pull/767)
- Restructure `MANNAutoregressive` to effectively manage resets (https://github.com/ami-iit/bipedal-locomotion-framework/pull/771)
- Restructure `MANNTrajectoryGenerator` to remove the need for foot positions in `setInitialState` and enhanced reset capabilities. Corrected position and time scaling for precise CoM, base, and feet positioning (https://github.com/ami-iit/bipedal-locomotion-framework/pull/771)
- Move `Spline` into `Math` component. (https://github.com/ami-iit/bipedal-locomotion-framework/pull/773)
- Deprecate `Planners::Spline`, `Planners::QuinticSpline`, `Planners::CubicSpline` in favor of `Math::Spline`, `Math::QuinticSpline`, `Math::CubicSpline` (https://github.com/ami-iit/bipedal-locomotion-framework/pull/773)
- Change use of dynamics name for fts, contacts, accelerometers, gyroscopes in `RobotDynamicsEstimator` (https://github.com/ami-iit/bipedal-locomotion-framework/pull/759)
- 🤖 Modify the `YarpRobotLoggerDevice` of `ergoCubSN001` to be compliant with the latest [robots-configuration files](https://github.com/robotology/robots-configuration/pull/598) (https://github.com/ami-iit/bipedal-locomotion-framework/pull/772)
- Modify the `balancing-position-control` application to be compliant with the new implementation of the spline and the `VectorsCollectionServer` (https://github.com/ami-iit/bipedal-locomotion-framework/pull/776)
- Add the joint tracking error plot in joint-position-tracking script (https://github.com/ami-iit/bipedal-locomotion-framework/pull/775/)
- Force the MPC to require correctly time-sampled contacts (https://github.com/ami-iit/bipedal-locomotion-framework/pull/788)

### Removed
- Remove the latex dependency in the joint-position-tracking script (https://github.com/ami-iit/bipedal-locomotion-framework/pull/775/)

## [0.16.1] - 2023-11-17
### Changed
- [ergoCubSN000] Update the YarpRobotLogger configuration file to be mpliant with robots-configuration v2.5.2 (https://github.com/ami-iit/bipedal-locomotion-framework/pull/763)

### Fixed
- Fixed compilation on Windows of fmt formatter for Eigen types (https://github.com/ami-iit/bipedal-locomotion-framework/pull/762)

## [0.16.0] - 2023-11-15
### Added
- Add the possibility to control a subset of coordinates in `TSID::CoMTask` (https://github.com/ami-iit/bipedal-locomotion-framework/pull/724, https://github.com/ami-iit/bipedal-locomotion-framework/pull/727)
- Add the possibility to set the maximum number of accepted deadline miss in `System::AdvanceableRunner` (https://github.com/ami-iit/bipedal-locomotion-framework/pull/726)
- Add the `getControllerOutput` method to the `TSID::SE3Task` class (https://github.com/ami-iit/bipedal-locomotion-framework/pull/740)
- Implement the python bindings for the `Wrench` class (https://github.com/ami-iit/bipedal-locomotion-framework/pull/716)
- Implement the python bindings for the `SimplifiedModelControllers` components (https://github.com/ami-iit/bipedal-locomotion-framework/pull/716)
- 🤖 Add the configuration files to use `YarpRobotLoggerDevice` with `ergoCubSN001` (https://github.com/ami-iit/bipedal-locomotion-framework/pull/747)
- Added the ``DistanceTask`` and ``GravityTask`` to the IK (https://github.com/ami-iit/bipedal-locomotion-framework/pull/717)
- Add the possibility to control a subset of linear coordinates in `TSID::SE3Task` (https://github.com/ami-iit/bipedal-locomotion-framework/pull/738)
- Implement `GlobalCoPEvaluator` in `Contacts` component (https://github.com/ami-iit/bipedal-locomotion-framework/pull/745)
- Implement `Wrench::getLocalCoP()` method (https://github.com/ami-iit/bipedal-locomotion-framework/pull/745)
- Add tests for classes of `RobotDynamicsEstimator` library (https://github.com/ami-iit/bipedal-locomotion-framework/pull/743)
- Implement inequality operator for the `PlannedContact` class (https://github.com/ami-iit/bipedal-locomotion-framework/pull/750)
- Finalize `RobotDynamicsEstimator` library and add complete library test (https://github.com/ami-iit/bipedal-locomotion-framework/pull/744)
- Add Python bindings for `RobotDynamicsEstimator` library (https://github.com/ami-iit/bipedal-locomotion-framework/pull/755)
- Add possibility to set the regularization on the mass matrix for the `TSID::JointDynamicsTask` (https://github.com/ami-iit/bipedal-locomotion-framework/pull/722)
- Implement `RobotDynamicsEstimatorDevice` (https://github.com/ami-iit/bipedal-locomotion-framework/pull/756)

### Changed
- Remove the possibility to disable the telemetry in `System::AdvanceableRunner` (https://github.com/ami-iit/bipedal-locomotion-framework/pull/726)
- Change implementation of classes used in `RobotDynamicsEstimator` to optimize performance (https://github.com/ami-iit/bipedal-locomotion-framework/pull/731)
- CMake: Permit to explictly specify Python installation directory by setting the `FRAMEWORK_PYTHON_INSTALL_DIR` CMake variable (https://github.com/ami-iit/bipedal-locomotion-framework/pull/741)
- Remove outdated tests for `RobotDynamicsEstimator` library (https://github.com/ami-iit/bipedal-locomotion-framework/pull/742)
- Modify CI to install `RobotDynamicsEstimator` library (https://github.com/ami-iit/bipedal-locomotion-framework/pull/746)
- Restructure the balancing-position-control script (https://github.com/ami-iit/bipedal-locomotion-framework/pull/716)
- Avoid to download the robot and the network models if the tests are not enabled in `ML` component (https://github.com/ami-iit/bipedal-locomotion-framework/pull/749)
- Update the CMakeLists.txt to be compliant with `Python 3.12` (https://github.com/ami-iit/bipedal-locomotion-framework/pull/752)

### Fixed
- Fix timestamp logging for the cameras (https://github.com/ami-iit/bipedal-locomotion-framework/pull/748)
- Fix missing include(FetchContent) in Python bindings CMake code (https://github.com/ami-iit/bipedal-locomotion-framework/pull/757)

## [0.15.0] - 2023-09-05
### Added
- 🤖 Add the configuration files to use `YarpRobotLogger` with  `ergoCubGazeboV1` (https://github.com/ami-iit/bipedal-locomotion-framework/pull/690)
- Implement `RK4` integrator in `ContinuousDynamicalSystem` component and expose the python bindings (https://github.com/ami-iit/bipedal-locomotion-framework/pull/711)
- Implement `blf-balancing-torque-control` in `utilities` (https://github.com/ami-iit/bipedal-locomotion-framework/pull/707)
- Implement `setControlMode` in `IRobotControl` and the associated python bindings (https://github.com/ami-iit/bipedal-locomotion-framework/pull/707)
- Expose `ContactBase` methods for `DiscreteGeometryContact` bindings (https://github.com/ami-iit/bipedal-locomotion-framework/pull/712)
- Expose the CoM trajectory and angular momentum trajectory in `MANNTrajectoryGenerator` bindings (https://github.com/ami-iit/bipedal-locomotion-framework/pull/712)
- Expose the CoM trajectory computed by the `CentroidalMPC` (https://github.com/ami-iit/bipedal-locomotion-framework/pull/712)
- Implement python bindings for `CameraBridge` (https://github.com/ami-iit/bipedal-locomotion-framework/pull/695)
- Implement `constructRDGBSensorClient()` in `RobotInterface` component (https://github.com/ami-iit/bipedal-locomotion-framework/pull/695)

### Changed
- Use `std::chorno::nanoseconds` in `clock` and `AdvanceableRunner` (https://github.com/ami-iit/bipedal-locomotion-framework/pull/702)
- Give the possibility to set an external wrench in the `CentroidalDynamics` instead of a pure force (https://github.com/ami-iit/bipedal-locomotion-framework/pull/705)
- Use c version of `qhull` in the Planner component. This fixes the compatibility with PCL in ubuntu 20.04 (https://github.com/ami-iit/bipedal-locomotion-framework/pull/713)
- Make `ICameraBridge::isValid()` virtual function (https://github.com/ami-iit/bipedal-locomotion-framework/pull/695)
- icub-models 2.0.0 changed the name of the FT sensors in the iCub's URDF from being named `<identifier>_ft_sensor` (like `l_arm_ft_sensor`, `l_leg_ft_sensor`, ...) to `<identifier>_ft` (like `l_arm_ft`, `l_leg_ft`, ...). However, the yarprobotinterface configuration files in blf continued to refer to the sensors as `<identifier>_ft_sensor`, creating errors for software that was trying to match sensors find in URDF and sensors as exposed by the YARP's multipleanalogsensorsserver device. This PR changes all the instances of FT sensor names in iCub-related configuration files contained in blf to `<identifier>_ft`, restoring compatibility with icub-models 2.0.0, robots-configuration releases >= 2.5.0 and ergocub-software >= 0.3.4, see https://github.com/robotology/robots-configuration/pull/562 for more details (https://github.com/ami-iit/bipedal-locomotion-framework/pull/720)


### Fixed
- Remove duplicated `find_package` in `BipedalLocomotionFrameworkDependencies.cmake` file (https://github.com/ami-iit/bipedal-locomotion-framework/pull/709)
- Fix handling of feedforward acceleration in `BipedalLocomotion::TSID::JointTrackingTask::setSetPoint` (https://github.com/ami-iit/bipedal-locomotion-framework/pull/719)

## [0.14.1] - 2023-07-07
### Fixed
- Fix python bindings compilation when toml is not installed (https://github.com/ami-iit/bipedal-locomotion-framework/pull/700)
- Fix `YarpRobotLoggerDevice` if `YARP_ROBOT_NAME` is not defined (https://github.com/ami-iit/bipedal-locomotion-framework/pull/701)

## [0.14.0] - 2023-07-04
### Added
- Implement a class to perform inference with the [MANN network](https://github.com/ami-iit/mann-pytorch) (https://github.com/ami-iit/bipedal-locomotion-framework/pull/652, https://github.com/ami-iit/bipedal-locomotion-framework/pull/686)
- Add some useful methods to the `SubModel` and `SubModelKinDynWrapper` classes (https://github.com/ami-iit/bipedal-locomotion-framework/pull/661)
- Implement `Dynamics`, `ZeroVelocityDynamics`, and `JointVelocityStateDynamics` classes in `RobotDynamicsEstimator` (https://github.com/ami-iit/bipedal-locomotion-framework/pull/662)
- Implement `AccelerometerMeasurementDynamics` and `GyroscopeMeasurementDynamics` classes in `RobotDynamicsEstimator` (https://github.com/ami-iit/bipedal-locomotion-framework/pull/666)
- Implement `FrictionTorqueStateDynamics` and `MotorCurrentMeasurementDynamics` classes in `RobotDynamicsEstimator` (https://github.com/ami-iit/bipedal-locomotion-framework/pull/667)
- Add logging of FTs on the ergoCub legs and fix FT and IMU port names (https://github.com/ami-iit/bipedal-locomotion-framework/pull/671)
- Add the possibility to log the video stream as set of frames or as video in `YarpRobotLoggerDevice` (https://github.com/ami-iit/bipedal-locomotion-framework/pull/672)
- Add the possibility to log the RGBD stream in `YarpRobotLoggerDevice` (https://github.com/ami-iit/bipedal-locomotion-framework/pull/672)
- Implement `LieGroupDynamics` in `ContinuousDynamicalSystem` component (https://github.com/ami-iit/bipedal-locomotion-framework/pull/659)
- Implement `Conversions::toiDynTreePose()` (https://github.com/ami-iit/bipedal-locomotion-framework/pull/659)
- Implement `Conversions::toiDynTreePose()` (https://github.com/ami-iit/bipedal-locomotion-framework/pull/659)
- Implement `MANNAutoregressive` class in `ML` component (https://github.com/ami-iit/bipedal-locomotion-framework/pull/659)
- Implement`UkfState` class in `RobotDynamicsEstimator` (https://github.com/ami-iit/bipedal-locomotion-framework/pull/669)
- Implement `MANNTrajectoryGenerator` class in `ML` component (https://github.com/ami-iit/bipedal-locomotion-framework/pull/668)
- Implement a bash script to automatically log the audio along with the YarpRobotLoggerDevice (https://github.com/ami-iit/bipedal-locomotion-framework/pull/681)
- Implement `QuadraticBezierCurve` in `Math` component (https://github.com/ami-iit/bipedal-locomotion-framework/pull/689)
- Implement `MANNAutoregressiveInputBuilder` in `ML` component (https://github.com/ami-iit/bipedal-locomotion-framework/pull/689)
- Implement the `CentroidalMPC` in `ReducedModelControllers`component (https://github.com/ami-iit/bipedal-locomotion-framework/pull/645)
- Implement the `BaseEstimatorFromFootIMU` in the `Estimators` component (https://github.com/ami-iit/bipedal-locomotion-framework/pull/641)
- Add bindings for `CentroidalMPC`, `CentroidalDynamics`, `ContactPhaseList`, `DiscreteGeometryContact` and `Corner` component (https://github.com/ami-iit/bipedal-locomotion-framework/pull/650)

### Changed
- Restructure application folders of `YarpRobotLoggerDevice` (https://github.com/ami-iit/bipedal-locomotion-framework/pull/670)
- 🤖 [ergoCubSN000] Clean the mas remapper files of the `YarpRobotLoggerDevice` (https://github.com/ami-iit/bipedal-locomotion-framework/pull/673)
- 🤖 [ergoCubSN000] Enable the logging of the realsense camera `YarpRobotLoggerDevice` (https://github.com/ami-iit/bipedal-locomotion-framework/pull/672)
- Add the possibility to force the internal state of the `SchmittTrigger` (https://github.com/ami-iit/bipedal-locomotion-framework/pull/684)
- Add the possibility to update the contact list in the swing foot planner when the contact is not active and the new orientation is different from the previous one (https://github.com/ami-iit/bipedal-locomotion-framework/pull/688)
- Add the possibility to set the boundary condition for the velocity and acceleration of the `SO3Planner` (https://github.com/ami-iit/bipedal-locomotion-framework/pull/688)
- Satisfies the rule of 5 for `InputPort`, `OutputPort`, `Advanceable`, `Sink` and `Source` in `System` component (https://github.com/dic-iit/bipedal-locomotion-framework/pull/397).

### Fixed
- Fix RobotDynamicsEstimator compilation dependencies (https://github.com/ami-iit/bipedal-locomotion-framework/pull/665)
- Fix the metadata assignment of the rgbd cameras (https://github.com/ami-iit/bipedal-locomotion-framework/pull/672)
- Fix the RGB to BGR conversion in YarpCameraBridge for FlexImage (https://github.com/ami-iit/bipedal-locomotion-framework/pull/672)
- Make the YarpSensorBridge compatible with MAS that use the same name between gyro ac magn and
  orientation (https://github.com/ami-iit/bipedal-locomotion-framework/pull/692)

## [0.13.0] - 2023-04-22
### Added
- Implement the `DiscreteGeometryContact` in Contacts component (https://github.com/ami-iit/bipedal-locomotion-framework/pull/626)
- Implement the `SchmittTrigger` in component `Math` and the associated python bindings (https://github.com/ami-iit/bipedal-locomotion-framework/pull/624)
- Add the support of `std::chrono` in The text logging (https://github.com/ami-iit/bipedal-locomotion-framework/pull/630)
- Add the possibility to retrieve and set duration from the `IParametersHandler` (https://github.com/ami-iit/bipedal-locomotion-framework/pull/630)
- Add the possibility to update the contact list in the swing foot trajectory planner (https://github.com/ami-iit/bipedal-locomotion-framework/pull/637)
- Implement `System::NamedTuple` class (https://github.com/ami-iit/bipedal-locomotion-framework/pull/642)
- Implement `ContinuousDynamicalSystem::CentroidalDynamics` class (https://github.com/ami-iit/bipedal-locomotion-framework/pull/642)

### Changed
- Update the `IK tutorial` to use `QPInverseKinematics::build` (https://github.com/ami-iit/bipedal-locomotion-framework/pull/621)
- Handle case where no FT sensors are specified to split the model (https://github.com/ami-iit/bipedal-locomotion-framework/pull/625)
- General restructure of the `ContactDetector`and the derived classes (`SchmittTriggerDetector` and `FixedFootDetector`) (https://github.com/ami-iit/bipedal-locomotion-framework/pull/624)
  Thanks to this refactory the `FixedFootDetector` usage becomes similar to the others `advanceable`.
  Indeed now `FixedFootDetector::advace()` considers the input set by the user and provides the corresponding output.
  ⚠️  Even if this modification do not break the API the user may notice some strange behavior if `advance` was called after getting the output of the detector.
- Restructure the `Contacts` component to handle time with `std::chrono::nanoseconds` (https://github.com/ami-iit/bipedal-locomotion-framework/pull/630)
- Restructure the `Planners` component to handle time with `std::chrono::nanoseconds` (https://github.com/ami-iit/bipedal-locomotion-framework/pull/630)
- Restructure the `FloatingBaseEstimator` component to handle time with `std::chrono::nanoseconds`(https://github.com/ami-iit/bipedal-locomotion-framework/pull/630)
- Update the `blf-position-tracking` to handle time with `std::chrono::nanoseconds` (https://github.com/ami-iit/bipedal-locomotion-framework/pull/630)
- Update the python bindings to consider the time with `std::chrono::nanoseconds` (https://github.com/ami-iit/bipedal-locomotion-framework/pull/630)
- Robustify SubModelCreator and SubModelKinDynWrapper tests (https://github.com/ami-iit/bipedal-locomotion-framework/pull/631)
- `SwingFootTrajectoryPlanner::advance()` must be called before getting the output (https://github.com/ami-iit/bipedal-locomotion-framework/pull/637)
- Update the already existing classes in `ContinuousDynamicalSystem`to be compatible with the `System::NamedTuple` (https://github.com/ami-iit/bipedal-locomotion-framework/pull/642)
- Update the code to be compatible with LieGroupControllers v0.2.0 (https://github.com/ami-iit/bipedal-locomotion-framework/pull/653)
- Allow use of vectors for task gains (https://github.com/ami-iit/bipedal-locomotion-framework/pull/654)
- `Catch2` is now downloaded with `FetchContent` if `BUILD_TESTING` is set to `ON` (https://github.com/ami-iit/bipedal-locomotion-framework/pull/655)
- The tests now uses`Catch2 v3` (https://github.com/ami-iit/bipedal-locomotion-framework/pull/655)
- Add the possibility to set vectorial gains in CoM IK and TSID tasks (https://github.com/ami-iit/bipedal-locomotion-framework/pull/656)

### Fixed
- Return an error if an invalid `KinDynComputations` object is passed to `QPInverseKinematics::build()` (https://github.com/ami-iit/bipedal-locomotion-framework/pull/622)
- Fix `QPTSID` documentation (https://github.com/ami-iit/bipedal-locomotion-framework/pull/634)
- Fix error messages in `QPTSID` class (https://github.com/ami-iit/bipedal-locomotion-framework/pull/639)
- Fix compilation failure when using CMake 3.26.1 and pybind11 2.4.3 (https://github.com/ami-iit/bipedal-locomotion-framework/pull/643)

## [0.12.0] - 2023-03-07
### Added
- Add the possibility to attach all the multiple analog sensor clients  (https://github.com/ami-iit/bipedal-locomotion-framework/pull/569)
- Add a tutorial for the inverse kinematics  (https://github.com/ami-iit/bipedal-locomotion-framework/pull/596)
- Implement the ROS2 sink for the `TextLogging` (https://github.com/ami-iit/bipedal-locomotion-framework/pull/587)
- Implement the `QPFixedBaseInverseKinematics` in the `IK` component (https://github.com/ami-iit/bipedal-locomotion-framework/pull/599)
- 🤖 [ergoCubSN000] Add configuration files for the YarpRobotLoggerDevice (https://github.com/ami-iit/bipedal-locomotion-framework/pull/600)
- Add functions to split a model in a set of submodels in the Estimator component (https://github.com/ami-iit/bipedal-locomotion-framework/pull/604)
- Add the possibity to call the advanceable capabilities of the `QuinticSpline` from the python (https://github.com/ami-iit/bipedal-locomotion-framework/pull/609)
- Implement the `CubicSpline` python bindings (https://github.com/ami-iit/bipedal-locomotion-framework/pull/609)
- Implement the python bindings for the iDynTree to manif conversions (https://github.com/ami-iit/bipedal-locomotion-framework/pull/610)
- Implement `blf-balancing-position-control` application (https://github.com/ami-iit/bipedal-locomotion-framework/pull/611)
- Implement the python bindings for `YarpTextLogging` (https://github.com/ami-iit/bipedal-locomotion-framework/pull/611)
- Add SubModelKinDynWrapper class to handle the `KinDynComputation` object of a sub-model (https://github.com/ami-iit/bipedal-locomotion-framework/pull/605)
- Implement the `JointLimitsTask` for the IK (https://github.com/ami-iit/bipedal-locomotion-framework/pull/603)
- Add the possibility to programmatically build an IK problem from a configuration file (https://github.com/ami-iit/bipedal-locomotion-framework/pull/614, https://github.com/ami-iit/bipedal-locomotion-framework/pull/619)

### Changed
- Ask for `toml++ v3.0.1` (https://github.com/ami-iit/bipedal-locomotion-framework/pull/581)
- The YarpRobotLogger will now automatically connect to the exogenous signal port if available (https://github.com/ami-iit/bipedal-locomotion-framework/pull/570/)
- 🤖 [iCubGenova09] Add the left and right hands skin (raw and filtered) data acquisition (https://github.com/ami-iit/bipedal-locomotion-framework/pull/570/)
- Add informative prints `YarpSensorBridge::Impl` (https://github.com/ami-iit/bipedal-locomotion-framework/pull/569)
- The minimum version of iDynTree now supported is iDynTree 4.3.0 (https://github.com/ami-iit/bipedal-locomotion-framework/pull/588).
- Allow using the `iDynTree swig` bindings in `QPFixedBaseTSID` for the kindyncomputation object (https://github.com/ami-iit/bipedal-locomotion-framework/pull/599)
- Add the possibility to customize the video codec in the `YarpRobotLoggerDevice` (https://github.com/ami-iit/bipedal-locomotion-framework/pull/607)

### Fix
- Return an invalid `PolyDriverDescriptor` if `description` is not found in `constructMultipleAnalogSensorsRemapper()` (https://github.com/ami-iit/bipedal-locomotion-framework/pull/569)
- Fix compatibility with OpenCV 4.7.0 (https://github.com/ami-iit/bipedal-locomotion-framework/pull/589)
- Fix `attachRemappedRemoteControlBoard` in `YarpSensorBridge` when the `RemoteControlBoard` is not the first polydriver in the polydriverlist (https://github.com/ami-iit/bipedal-locomotion-framework/pull/608)
- Fix race condition in System::ClockBuilder (https://github.com/ami-iit/bipedal-locomotion-framework/pull/618)

## [0.11.1] - 2022-12-19
### Fix
- Fix the compilation of the `YarpRobotLoggerDevice` in `Windows` and `macOS` (https://github.com/ami-iit/bipedal-locomotion-framework/pull/580)

## [0.11.0] - 2022-12-17
### Added
- Log the status of the system in `YarpRobotLoggerDevice` (https://github.com/ami-iit/bipedal-locomotion-framework/pull/571)
- Add the `ROS2` implementation for Clock class (https://github.com/ami-iit/bipedal-locomotion-framework/pull/575)

### Changed
- YARP devices are now enabled by default if YARP is found (https://github.com/ami-iit/bipedal-locomotion-framework/pull/576).
- Restructure the python bindings to support _official_ `iDynTree` bindings (https://github.com/ami-iit/bipedal-locomotion-framework/pull/578)
- Remove _unofficial_ `iDynTree` bindings based on pybind11  (https://github.com/ami-iit/bipedal-locomotion-framework/pull/578)

### Fix
- Fix compatibility with YARP 3.8 (https://github.com/ami-iit/bipedal-locomotion-framework/pull/577).

## [0.10.0] - 2022-09-23
### Added
- Add the possibility to set the exogenous feedback for the `IK::SE3Task` (https://github.com/ami-iit/bipedal-locomotion-framework/pull/567)
- Implement `RobotInterface::constructMultipleAnalogSensorsClient()` and `RobotInterface::constructMultipleAnalogsensorsRemapper()` methods (https://github.com/ami-iit/bipedal-locomotion-framework/pull/568)

### Changed
- Add the possibility to log only a subset of text logging ports in `YarpRobotLogger` device (https://github.com/ami-iit/bipedal-locomotion-framework/pull/561)
- Accept boolean as integer while getting an element from searchable in `YarpUtilities` (https://github.com/ami-iit/bipedal-locomotion-framework/pull/566)

### Fix
- Fix typo in the `RobotInterface::constructGenericSensorClient()` documentation (https://github.com/ami-iit/bipedal-locomotion-framework/pull/568)
- Fix compatibility with qhull installed by vcpkg `2022.07.25` and robotology-superbuild-dependencies-vcpkg `0.10.1` (https://github.com/ami-iit/bipedal-locomotion-framework/pull/565).

## [0.9.0] - 2022-09-09
### Added
- Implement the `MultiStateWeightProvider` in `ContinuousDynamicalSystem` (https://github.com/ami-iit/bipedal-locomotion-framework/pull/555)
- Implement `PortInput` and `PortOutput`in `System` (https://github.com/ami-iit/bipedal-locomotion-framework/pull/555)
- Implement `toManifTwist` in `Conversions` component (https://github.com/ami-iit/bipedal-locomotion-framework/pull/557)
- Add the default value for the desired spatial and angular velocity to the `IK::SO3Task` and `IK::SE3Task` (https://github.com/ami-iit/bipedal-locomotion-framework/pull/557)
- Implement the `IK::R3Task` class (https://github.com/ami-iit/bipedal-locomotion-framework/pull/559)

### Changed
- Now `Advanceable` inherits from `PortInput` and `PortOutput` (https://github.com/ami-iit/bipedal-locomotion-framework/pull/555)

### Fix
- Fix the dependency required to compile the YarpRobotLogger device (https://github.com/ami-iit/bipedal-locomotion-framework/pull/554)
- Fix the compatibility with fmt v9.0.0 (https://github.com/ami-iit/bipedal-locomotion-framework/pull/556)

## [0.8.0] - 2022-07-29
### Added
- Add the possibility to log the YarpTextLogging in the YarpRobotLogger (https://github.com/ami-iit/bipedal-locomotion-framework/pull/541)
- Enable the logging FTs and IMU logging of iCubGenova09 (https://github.com/ami-iit/bipedal-locomotion-framework/pull/546/)
### Changed
- Ported `YarpLoggerDevice` to `robometry`(https://github.com/ami-iit/bipedal-locomotion-framework/pull/533)
- bipedal locomotion framework now depends on YARP 3.7.0 (https://github.com/ami-iit/bipedal-locomotion-framework/pull/541)
### Fix
- Avoid to use deprecated function cv::aruco::drawAxis in ArucoDetector to fix compilation with OpenCV 4.6.0 (https://github.com/ami-iit/bipedal-locomotion-framework/pull/552)

## [0.7.0] - 2022-06-21
### Added
- Implement the python bindings for the clock machinery and for the yarp clock (https://github.com/ami-iit/bipedal-locomotion-framework/pull/500)
- Implement the `IWeightProvider` interface and the `ConstantWeightProvider` class in the System component (https://github.com/ami-iit/bipedal-locomotion-framework/pull/506)
- Add installation of pip metadata files for when blf python bindings are installed only via CMake (https://github.com/ami-iit/bipedal-locomotion-framework/pull/508)
- Implement the python bindings for the VectorsCollection message and the associated buffered port (https://github.com/ami-iit/bipedal-locomotion-framework/pull/511)
- Implement the `VectorsCollectionWrapper` device for collection of arbitrary vector ports (https://github.com/ami-iit/bipedal-locomotion-framework/pull/512)
- Add reading of right upper leg FT for `iCubGenova09` and associated cartesian wrench in `YarpRobotLoggerDevice` configuration files (https://github.com/ami-iit/bipedal-locomotion-framework/pull/513)
- Add reading of right and left arms FT for `iCubGenova09` in `YarpRobotLoggerDevice` configuration files (https://github.com/ami-iit/bipedal-locomotion-framework/pull/515)
- Add reading of right and left arms and right upper leg FTs and cartesian wrenches for `iCubGazeboV3` in `YarpRobotLoggerDevice` (https://github.com/ami-iit/bipedal-locomotion-framework/pull/525)
- Add the possibility to retrieve the temperature sensor from `SensorBridge` (https://github.com/ami-iit/bipedal-locomotion-framework/pull/519)
- Add the possibility to set only the velocity in `CubicSpline::setInitialConditions` and `CubicSpline::setFinalConditions` (https://github.com/ami-iit/bipedal-locomotion-framework/pull/528)
- Implement the python bindings for the `ContinuousDynamicalSystem` component (https://github.com/ami-iit/bipedal-locomotion-framework/pull/532)
- Add the possibility to log the video in the `YarpRobotLoggerDevice` (https://github.com/ami-iit/bipedal-locomotion-framework/pull/516)

### Changed
- An error it will be returned if the user tries to change the clock type once the `clock()` has been already called once (https://github.com/ami-iit/bipedal-locomotion-framework/pull/500)
- Log the arms external wrenches on the YarpRobotLogger for iCubGenova09 (https://github.com/ami-iit/bipedal-locomotion-framework/pull/502)
- IK and TSID now uses the weight provider to specify the weight associated to a task (https://github.com/ami-iit/bipedal-locomotion-framework/pull/506)
- The `Planners`, `System`, `RobotInterface` and `YarpImplementation` components are no more mandatory to compile the python bindings (https://github.com/ami-iit/bipedal-locomotion-framework/pull/511)
- Reorganize the multiple FT sensor and external wrench files into a single file in the YarpRobotLoggerDevice (https://github.com/ami-iit/bipedal-locomotion-framework/pull/525)
- Save the robot name and the names of the channel's elements in the YarpRobotLoggerDevice (https://github.com/ami-iit/bipedal-locomotion-framework/pull/522)
- Use icub-models to get the urdf models for the tests (https://github.com/ami-iit/bipedal-locomotion-framework/pull/526)
- The FT sensor are now considered as `multianalogsensor` in `YarpSensorBridge` (https://github.com/ami-iit/bipedal-locomotion-framework/pull/519)
- Make `YarpRobotLogger` compatible with `yarp-telemetry` v0.5.1 (https://github.com/ami-iit/bipedal-locomotion-framework/pull/535)
- Set for `yarp-telemetry` minimum version to v0.5.1 (https://github.com/ami-iit/bipedal-locomotion-framework/pull/535)
- Make `YarpCameraBridge::getColorImage()` and `YarpCameraBridge::getDepthImage()` thread safe (https://github.com/ami-iit/bipedal-locomotion-framework/pull/516)
- Deprecate `YarpCameraBridge::get()` in favor of `YarpCameraBridge::getMetaData()` (https://github.com/ami-iit/bipedal-locomotion-framework/pull/516)
- Move from LGPL to BSD3 license (https://github.com/ami-iit/bipedal-locomotion-framework/pull/550)

### Fix
- Remove outdated includes in YarpRobotLoggerDevice.cpp (https://github.com/ami-iit/bipedal-locomotion-framework/pull/502)

## [0.6.0] - 2022-01-10
### Added
- Add the reading of the orientation of the head IMU in `YarpRobotLoggerDevice` (https://github.com/ami-iit/bipedal-locomotion-framework/pull/471)
- Add the possibility to change the weight in TSID/IK (https://github.com/ami-iit/bipedal-locomotion-framework/pull/475)
- Implement a `FirstOrderSmoother` class in `ContinuousDynamicalSystem` component (https://github.com/ami-iit/bipedal-locomotion-framework/pull/476)
- Implement `getIntegrationStep` in `FixedIntegration` class (https://github.com/ami-iit/bipedal-locomotion-framework/pull/476)
- Add the possibility to create custom `LinearTasks` in python (https://github.com/ami-iit/bipedal-locomotion-framework/pull/480)
- Implement the possibility to compute the residual terms in the `LinearTask` (https://github.com/ami-iit/bipedal-locomotion-framework/pull/483)
- Define `VectorsCollection` message in `YarpUtilities` (https://github.com/ami-iit/bipedal-locomotion-framework/pull/483)
- Add the reading of the joint and motor acceleration in `YarpSensorBridge` (https://github.com/ami-iit/bipedal-locomotion-framework/pull/492)

### Changed
- Use yarp clock instead of system clock in `YarpRobotLoggerDevice` (https://github.com/ami-iit/bipedal-locomotion-framework/pull/473)
- Reduce code duplication in python bindings (https://github.com/ami-iit/bipedal-locomotion-framework/pull/484)
- Use `TextLogger` in `YarpRobotLoggerDevice` instead of `yarp` commands (https://github.com/ami-iit/bipedal-locomotion-framework/pull/486)
- Ask for `osqp-eigen 0.6.4.100`(https://github.com/ami-iit/bipedal-locomotion-framework/pull/490)
- Use enum underlying type to convert `TextLogging` verbosity level to `spdlog` verbosity level (https://github.com/ami-iit/bipedal-locomotion-framework/pull/495)
- `yarp-telemetry` is now a dependency of the `YarpRobotLoggerDevice` (https://github.com/ami-iit/bipedal-locomotion-framework/pull/487)
- Fix deprecated `YARP` functions in `YarpUtilities` component (https://github.com/ami-iit/bipedal-locomotion-framework/pull/491)

### Fix
- Fix the population of the jointAccelerations and baseAcceleration variables in QPTSID (https://github.com/ami-iit/bipedal-locomotion-framework/pull/478)
- Fix the documentation in the `Advanceable` class (https://github.com/ami-iit/bipedal-locomotion-framework/pull/476)
- Add virtual destrutors in `System::Sink`, `System::Source`, `System::LinearTask`,
`System::ITaskControlMode`, `TSID::TSIDLinearTask` and `IK::IKLinearTask` classes (https://github.com/ami-iit/bipedal-locomotion-framework/pull/480)
- The joint torques is now correctly retrieved in QPTSID class (https://github.com/ami-iit/bipedal-locomotion-framework/pull/482)
- The motor velocity and positions are now returned in rad/s and rad (https://github.com/ami-iit/bipedal-locomotion-framework/pull/489)
- Fix `YarpRobotLoggerDevice` documentation (https://github.com/ami-iit/bipedal-locomotion-framework/pull/472)

## [0.5.0] - 2021-11-30
### Added
- Implement Python bindings for the TSID component (https://github.com/ami-iit/bipedal-locomotion-framework/pull/428)
- Add the possibility to set the name of each element of a variable stored in the variables handler (https://github.com/ami-iit/bipedal-locomotion-framework/pull/429)
- Develop the python bindings for toml implementation of the parameters handler (https://github.com/ami-iit/bipedal-locomotion-framework/pull/432)
- Implement the VariableRegularizationTask in TSID (https://github.com/ami-iit/bipedal-locomotion-framework/pull/431)
- Implement `create_tsid` utility function for the python bindings (https://github.com/ami-iit/bipedal-locomotion-framework/pull/433)
- Implement the `AngularMomentumTask` in the `TSID` component and the associated python bindings (https://github.com/ami-iit/bipedal-locomotion-framework/pull/436)
- Implement `QPTSID::toString` method and the associated python bindings (https://github.com/ami-iit/bipedal-locomotion-framework/pull/440)
- Implement `ContactWrench` python bindings (https://github.com/ami-iit/bipedal-locomotion-framework/pull/441)
- Implement AngularMomentum task in the IK component and the associated bindings (https://github.com/ami-iit/bipedal-locomotion-framework/pull/443)
- Implement `create_ik` utility function for the python bindings (https://github.com/ami-iit/bipedal-locomotion-framework/pull/444)
- Add the possibility to set the task controller mode for the SE3Task in the TSID component (https://github.com/ami-iit/bipedal-locomotion-framework/pull/445)
- Expose the `ITaskControlMode` class in the python bindings (https://github.com/ami-iit/bipedal-locomotion-framework/pull/445)
- Add the possibility to enable/disable the joints and motors state logging in the `YarpRobotLoggerDevice` (https://github.com/ami-iit/bipedal-locomotion-framework/pull/453)
- Implement `QPInverseKinematics::toString` method and the associated python bindings (https://github.com/ami-iit/bipedal-locomotion-framework/pull/461)
- Add the cartesian wrenches logging in `YarpRobotLoggerDevice` (https://github.com/ami-iit/bipedal-locomotion-framework/pull/447)
- Implement the python bindings for the manif conversions methods (https://github.com/ami-iit/bipedal-locomotion-framework/pull/465)

### Changed
- Inherits all the `Eigen::Matrix` constructors in the `Wrenchd` class (https://github.com/ami-iit/bipedal-locomotion-framework/pull/441)
- Bump the minimum `cmake` version to `3.16.0` (https://github.com/ami-iit/bipedal-locomotion-framework/pull/468)

### Fix
- Fix Analog FT Sensor reading in `YarpSensorBridgeImpl` (https://github.com/ami-iit/bipedal-locomotion-framework/pull/459)
- Fix config files in `YarpRobotLoggerDevice` for iCub3 head IMU reading (https://github.com/ami-iit/bipedal-locomotion-framework/pull/467)

## [0.4.0] - 2021-10-15
### Added
- Implement `AdvanceableRunner::isRunning()` method (https://github.com/ami-iit/bipedal-locomotion-framework/pull/395)
- Implement `ContactPhaseList::getPresentPhase()` method (https://github.com/ami-iit/bipedal-locomotion-framework/pull/396)
- Add a synchronization mechanism for the `AdvanceableRunner` class (https://github.com/ami-iit/bipedal-locomotion-framework/pull/403)
- Add the possibility to use spdlog with YARP (https://github.com/ami-iit/bipedal-locomotion-framework/pull/408)
- Add new Advanceable exposing `UnicyclePlanner` (https://github.com/ami-iit/bipedal-locomotion-framework/pull/320)

### Changed
- Add `name` parameter to the `AdvanceableRunner` class (https://github.com/ami-iit/bipedal-locomotion-framework/pull/406)
- Set the required `spdlog` version in the cmake file (https://github.com/ami-iit/bipedal-locomotion-framework/pull/415)
- Add features to FTIMULoggerDevice and rename it in YarpRobotLoggerDevice (https://github.com/ami-iit/bipedal-locomotion-framework/pull/405)

### Fix
- Fix missing components dependencies in the `CMake` machinery (https://github.com/ami-iit/bipedal-locomotion-framework/pull/414)
- Fixed missing include in `FloatingBaseEstimatorIO.h` (https://github.com/ami-iit/bipedal-locomotion-framework/pull/417)

## [0.3.0] - 2021-08-12
### Added
- Implement `CubicSpline` class (https://github.com/ami-iit/bipedal-locomotion-framework/pull/344)
- Implement `PWM` control in RobotControl class (https://github.com/ami-iit/bipedal-locomotion-framework/pull/346)
- Implement `ContactWrenchCone` class in Math component (https://github.com/ami-iit/bipedal-locomotion-framework/pull/352)
- Implement `skew` function in Math component (https://github.com/ami-iit/bipedal-locomotion-framework/pull/352)
- Implement `QPTSID` class (https://github.com/ami-iit/bipedal-locomotion-framework/pull/366)
- Implement motor pwm, motor encoders, wbd joint torque estimates, pid reading in `YarpSensorBridge`(https://github.com/ami-iit/bipedal-locomotion-framework/pull/359).
- Implement FeasibleContactWrenchTask for TSID component (https://github.com/ami-iit/bipedal-locomotion-framework/pull/369).
- Implement python bindings for QPInverseKinematics class (https://github.com/ami-iit/bipedal-locomotion-framework/pull/303)
- Implement `ControlTask` in for System component (https://github.com/ami-iit/bipedal-locomotion-framework/pull/373).
- Allow changing the log verbosity (https://github.com/ami-iit/bipedal-locomotion-framework/pull/385)
- Implement the CoMZMP controller (https://github.com/ami-iit/bipedal-locomotion-framework/pull/387)

### Changed
- Add common Python files to gitignore (https://github.com/ami-iit/bipedal-locomotion-framework/pull/338)
- General improvements of `blf-calibration-delta-updater` (https://github.com/ami-iit/bipedal-locomotion-framework/pull/361)
- Add the possibility to control a subset of coordinates in `IK::SE3Task` (https://github.com/ami-iit/bipedal-locomotion-framework/pull/356)
- Add the possibility to control a subset of coordinates in `IK::CoMTask` (https://github.com/ami-iit/bipedal-locomotion-framework/pull/357)
- Reduce the duplicate code in IK and TSID (https://github.com/ami-iit/bipedal-locomotion-framework/pull/364)
- `QPFixedBaseTSID` now inherits from `QPTSID` (https://github.com/ami-iit/bipedal-locomotion-framework/pull/366)
- Enable the Current control in `RobotInterface` class (https://github.com/ami-iit/bipedal-locomotion-framework/pull/375)
- Add the possibility to disable and enable the PD controllers in `IK::SE3Task` (https://github.com/ami-iit/bipedal-locomotion-framework/pull/373).
- Add the possibility to use manif objects in the ForwardEuler integrator (https://github.com/ami-iit/bipedal-locomotion-framework/pull/379).

### Fix
- Fixed the crashing of `YarpSensorBridge` while trying to access unconfigured control board sensors data by adding some checks (https://github.com/ami-iit/bipedal-locomotion-framework/pull/378)
- Fixed the compilation of Python bindings (enabled by the `FRAMEWORK_COMPILE_PYTHON_BINDINGS` CMake option) when compiling with Visual Studio (https://github.com/ami-iit/bipedal-locomotion-framework/pull/380).
- Fixed the `TOML` and `YARP` implementation of the parameters handler when a `std::vector<bool>` is passed to the `setParameter()` method (https://github.com/ami-iit/bipedal-locomotion-framework/pull/390).

## [0.2.0] - 2021-06-15
### Added
- Implement IRobotControl python bindings (https://github.com/ami-iit/bipedal-locomotion-framework/pull/200)
- Implement ISensorBridge python bindings (https://github.com/ami-iit/bipedal-locomotion-framework/pull/203)
- Implement `LeggedOdometry` class as a part of `FloatingBaseEstimators` library and handle arbitrary contacts in `FloatingBaseEstimator`. (https://github.com/ami-iit/bipedal-locomotion-framework/pull/151)
- Implement the possibility to set a desired reference trajectory in the TimeVaryingDCMPlanner. (https://github.com/ami-iit/bipedal-locomotion-framework/pull/208)
- Implement SchmittTriggerDetector python bindings (https://github.com/ami-iit/bipedal-locomotion-framework/pull/213)
- Implement ModelComputationsHelper for quick construction of KinDynComputations object using parameters handler (https://github.com/ami-iit/bipedal-locomotion-framework/pull/216)
- Implement FloatingBaseEstimator and LeggedOdometry python bindings (https://github.com/ami-iit/bipedal-locomotion-framework/pull/218)
- Add spdlog as mandatory dependency of the project (https://github.com/ami-iit/bipedal-locomotion-framework/pull/225)
- Implement `ICameraBridge` and `IPointCloudBridge` interface classes as a part of `PerceptionInterface` library. (https://github.com/ami-iit/bipedal-locomotion-framework/pull/165)
- Implement `RealSense` driver class as a part of `PerceptionCapture` library. (https://github.com/ami-iit/bipedal-locomotion-framework/pull/165)
- Implement `realsense-test` utility application. (https://github.com/ami-iit/bipedal-locomotion-framework/pull/165)
- Implement the inverse kinematics component (https://github.com/ami-iit/bipedal-locomotion-framework/pull/229)
- Implement LinearizedFrictionCone class (https://github.com/ami-iit/bipedal-locomotion-framework/pull/244)
- Added a check on whether the installed public headers have the correct folder structure (https://github.com/ami-iit/bipedal-locomotion-framework/pull/247)
- Implement python bindings for VariablesHandler class (https://github.com/ami-iit/bipedal-locomotion-framework/pull/234)
- Implement `PerceptionFeatures` library and implement `ArucoDetector`. (https://github.com/ami-iit/bipedal-locomotion-framework/pull/159)
- Implement FixedBaseDynamics class (https://github.com/ami-iit/bipedal-locomotion-framework/pull/242)
- Implemented Sink and Source classes (https://github.com/ami-iit/bipedal-locomotion-framework/pull/267)
- Implement the IClock, StdClock and YarpClock classes (https://github.com/ami-iit/bipedal-locomotion-framework/pull/269)
- Implement `YarpCameraBridge` class for Yarp implementation of ICameraBridge (https://github.com/ami-iit/bipedal-locomotion-framework/pull/237)
- Implement `PointCloudProcessor` class and modify `realsense-test` to test point clouds handling with Realsense. (https://github.com/ami-iit/bipedal-locomotion-framework/pull/236)
- Implement `AdvanceableRunner` and `SharedResource` classes in System component (https://github.com/ami-iit/bipedal-locomotion-framework/pull/272)
- Implement `handleQuitSignals()` function in System component (https://github.com/ami-iit/bipedal-locomotion-framework/pull/277)
- Implement TaskSpaceInverseDynamics interface (https://github.com/ami-iit/bipedal-locomotion-framework/pull/279)
- Implement `Wrench` class (https://github.com/ami-iit/bipedal-locomotion-framework/pull/279)
- Implement `SO3Task` in `TSID` component (https://github.com/ami-iit/bipedal-locomotion-framework/pull/281)
- Implement clone method in ParametersHandler classes (https://github.com/ami-iit/bipedal-locomotion-framework/pull/288)
- Implement `VariablesHandler::clear()` and `VariablesHandler::initialize()` (https://github.com/ami-iit/bipedal-locomotion-framework/pull/291)
- Implement the possibility to set the default contact in the `ContactList` class (https://github.com/ami-iit/bipedal-locomotion-framework/pull/297)
- Implement `FixedFootDetector` class (https://github.com/ami-iit/bipedal-locomotion-framework/pull/284)
- Implement QPFixedBaseTSID class (https://github.com/ami-iit/bipedal-locomotion-framework/pull/251)
- Implement `YarpImplementation::setFromFile()` (https://github.com/ami-iit/bipedal-locomotion-framework/pull/307)
- Implement `CoMTask` in TSID (https://github.com/ami-iit/bipedal-locomotion-framework/pull/304)
- Implement `YarpParametersHandler` bindings (https://github.com/ami-iit/bipedal-locomotion-framework/pull/309)
- Implement `contactListMapFromJson()` and `contactListMapToJson()` methods and python bindings (https://github.com/ami-iit/bipedal-locomotion-framework/issues/316)
- Implement a matioCpp-based strain2 sensors' FT-IMU logger example device (https://github.com/ami-iit/bipedal-locomotion-framework/pull/326)
- Implement `TomlImplementation` in `ParametersHandler` (https://github.com/ami-iit/bipedal-locomotion-framework/pull/328)
- Implement blf_calibration_delta_updater.py application (https://github.com/ami-iit/bipedal-locomotion-framework/pull/332)

### Changed
- Move all the Contacts related classes in Contacts component (https://github.com/ami-iit/bipedal-locomotion-framework/pull/204)
- Move all the ContactDetectors related classes in Contacts component (https://github.com/ami-iit/bipedal-locomotion-framework/pull/209)
- The DCMPlanner and TimeVaryingDCMPlanner initialize functions take as input an std::weak_ptr. (https://github.com/ami-iit/bipedal-locomotion-framework/pull/208)
- Use `Math::StandardAccelerationOfGravitation` instead of hardcoding 9.81. (https://github.com/ami-iit/bipedal-locomotion-framework/pull/211)
- Convert iDynTree types in FloatingBaseEstimators component to Eigen/manif types (https://github.com/ami-iit/bipedal-locomotion-framework/pull/215)
- Use std::optional instead of raw pointer in ISensorBridge. (https://github.com/ami-iit/bipedal-locomotion-framework/pull/226)
- Use `System::LinearTask` in TSID component (https://github.com/ami-iit/bipedal-locomotion-framework/pull/240)
- Restructure python bindings in submodules (https://github.com/ami-iit/bipedal-locomotion-framework/pull/238)
- Integrators and DynamicalSystems are now in the `ContinuousDynamicalSystem` component (https://github.com/ami-iit/bipedal-locomotion-framework/pull/242)
- Add Input template class to `System::Advanceable` (https://github.com/ami-iit/bipedal-locomotion-framework/pull/267)
- Add support for landmarks and kinematics-free estimation in `FloatingBaseEstimators`. (https://github.com/ami-iit/bipedal-locomotion-framework/pull/254)
- If FRAMEWORK_DETECT_ACTIVE_PYTHON_SITEPACKAGES is OFF, for Python bindings use installation directory provided by sysconfig Python module. (https://github.com/ami-iit/bipedal-locomotion-framework/pull/274)
- Reduce memory allocation in `YarpSensorBridge` (https://github.com/ami-iit/bipedal-locomotion-framework/pull/278)
- Use `TextLogging` in `VariablesHandler` class (https://github.com/ami-iit/bipedal-locomotion-framework/pull/291)
- Fix `YarpImplementation::setParameterPrivate()` when a boolean or a vector of boolean is passed (https://github.com/ami-iit/bipedal-locomotion-framework/pull/311)
- Add `foot_take_off_acceleration` and `foot_take_off_velocity` parameters in the `SwingFootPlanner` class (https://github.com/ami-iit/bipedal-locomotion-framework/issues/323)
- Change the parameters handler verbosity (https://github.com/ami-iit/bipedal-locomotion-framework/pull/330)
- Restore backward compatibility of SwingFootPlanner parameters (https://github.com/ami-iit/bipedal-locomotion-framework/pull/334)
- Bump manif version to 0.0.4  (https://github.com/ami-iit/bipedal-locomotion-framework/pull/339)

### Fixed
- Fix missing implementation of `YarpSensorBridge::getFailedSensorReads()`. (https://github.com/ami-iit/bipedal-locomotion-framework/pull/202)
- Fixed `mas-imu-test` configuration files after FW fix.
- Fixed the implementation ``YarpSensorBridge::attachAllSixAxisForceTorqueSensors()`. (https://github.com/ami-iit/bipedal-locomotion-framework/pull/231)
- Avoid the "Generating the Urdf Model from" message to appear when doing ccmake. (https://github.com/ami-iit/bipedal-locomotion-framework/pull/243)
- Fixed the installation path of public headers related to perception libraries. (https://github.com/ami-iit/bipedal-locomotion-framework/pull/245)
- Fixed InstallBasicPackageFiles to avoid the same problem of https://github.com/ami-iit/matio-cpp/pull/41 (https://github.com/ami-iit/bipedal-locomotion-framework/pull/253)
- Call `positionInterface->setRefSpeeds()` only once when a position reference is set in `YarpRobotControl` (https://github.com/ami-iit/bipedal-locomotion-framework/pull/271)
- Fix initialization of reference frame for world in `LeggedOdometry` class. (https://github.com/ami-iit/bipedal-locomotion-framework/pull/289)
- `LeggedOdometry::Impl::updateInternalContactStates()` is now called even if the legged odometry is not initialize. This was required to have a meaningful base estimation the first time `LeggedOdometry::changeFixedFrame()` is called. (https://github.com/ami-iit/bipedal-locomotion-framework/pull/292)
- Avoid to use the default copy-constructor and copy-assignment operator in `ContactPhaseList` class (https://github.com/ami-iit/bipedal-locomotion-framework/pull/295)
- Fix `toString()` method of `VariablesHandler` class (https://github.com/ami-iit/bipedal-locomotion-framework/pull/302)
- Fix in `YarpUtilities::getVectorFromSearchable` when a vector of boolean is passed as input (https://github.com/ami-iit/bipedal-locomotion-framework/pull/313)
- Various fixes for the yarp devices (https://github.com/ami-iit/bipedal-locomotion-framework/pull/337)

## [0.1.1] - 2021-05-08
### Fix
- Fix the documentation in `TemplateHelpers.h`

## [0.1.0] - 2021-02-22
### Added
- The `CHANGELOG.md` file
- The `cmake/BipedalLocomotionControllersFindDepencies.cmake` file
- The `cmake/AddInstallRPATHSupport.cmake` file
- The `cmake/AddUninstallTarget.cmake` file
- The `cmake/FindEigen3.cmake` file
- The `cmake/InstallBasicPackageFiles.cmake` file
- Implement the first version of the `BipedalLocomotionControllers` interface
- Implement the  first version of the `YarpUtilities` library
- Implement `ParametersHandler` library (https://github.com/ami-iit/bipedal-locomotion-controllers/pull/13)
- Implement `GenericContainer::Vector` (https://github.com/ami-iit/bipedal-locomotion-controllers/pull/29)
- Implement `Estimators` library (https://github.com/ami-iit/bipedal-locomotion-controllers/pull/23)
- Implement `Contact` library. (https://github.com/ami-iit/bipedal-locomotion-framework/pull/43 and https://github.com/ami-iit/bipedal-locomotion-framework/pull/45)
- Implement the first version of the `TimeVaryingDCMPlanner` (https://github.com/ami-iit/bipedal-locomotion-framework/pull/61)
- Implement the Quintic Spline class (https://github.com/ami-iit/bipedal-locomotion-framework/pull/83)
- Implement the `ConvexHullHelper` class (https://github.com/ami-iit/bipedal-locomotion-framework/pull/51)
- Implement the `DynamicalSystem` and `Integrator` class (https://github.com/ami-iit/bipedal-locomotion-framework/pull/46)
- Implement the `IRobotControl` interface and the YARP specialization (https://github.com/ami-iit/bipedal-locomotion-framework/pull/97, https://github.com/ami-iit/bipedal-locomotion-framework/pull/192)
- Add `SensorBridge` interface (https://github.com/ami-iit/bipedal-locomotion-framework/pull/87)
- Add the `YarpSensorBridge` Implementation (https://github.com/ami-iit/bipedal-locomotion-framework/pull/106)
- Added `CommonConversions`, `ManifConversions`, and `matioCppConversions` libraries to handle type conversions. (https://github.com/ami-iit/bipedal-locomotion-framework/pull/138 and https://github.com/ami-iit/bipedal-locomotion-framework/pull/143)
- Implement the `JointPositionTracking` application. (https://github.com/ami-iit/bipedal-locomotion-framework/pull/136)
- Initial implementation of Python bindings using pybind11 (https://github.com/ami-iit/bipedal-locomotion-framework/pull/134)
- Implement `FloatingBaseEstimatorDevice` YARP device for wrapping floating base estimation algorithms. (https://github.com/ami-iit/bipedal-locomotion-framework/pull/130)
- Implement Continuous algebraic Riccati equation function (https://github.com/ami-iit/bipedal-locomotion-framework/pull/157)
- Implement YARP based `ROSPublisher` in the `YarpUtilities` library. (https://github.com/ami-iit/bipedal-locomotion-framework/pull/156)
- Implement example YARP device `ROSPublisherTestDevice` for understanding the usage of `ROSPublisher`. (https://github.com/ami-iit/bipedal-locomotion-framework/pull/160)
- Implement `TSID` library. (https://github.com/ami-iit/bipedal-locomotion-framework/pull/167, https://github.com/ami-iit/bipedal-locomotion-framework/pull/170, https://github.com/ami-iit/bipedal-locomotion-framework/pull/178)
- Implement the `JointTrajectoryPlayer` application. (https://github.com/ami-iit/bipedal-locomotion-framework/pull/169)29ed234a1c
- Implement `ContactDetectors` library. (https://github.com/ami-iit/bipedal-locomotion-framework/pull/142)
- Added `mas-imu-test` application to check the output of MAS IMUs (https://github.com/ami-iit/bipedal-locomotion-framework/pull/62)
- Implement motor currents reading in `YarpSensorBridge`. (https://github.com/ami-iit/bipedal-locomotion-framework/pull/187)

[unreleased]: https://github.com/ami-iit/bipedal-locomotion-framework/compare/v0.18.0...master
[0.18.0]: https://github.com/ami-iit/bipedal-locomotion-framework/compare/v0.17.0...v0.18.0
[0.17.0]: https://github.com/ami-iit/bipedal-locomotion-framework/compare/v0.16.1...v0.17.0
[0.16.1]: https://github.com/ami-iit/bipedal-locomotion-framework/compare/v0.16.0...v0.16.1
[0.16.0]: https://github.com/ami-iit/bipedal-locomotion-framework/compare/v0.15.0...v0.16.0
[0.15.0]: https://github.com/ami-iit/bipedal-locomotion-framework/compare/v0.14.1...v0.15.0
[0.14.1]: https://github.com/ami-iit/bipedal-locomotion-framework/compare/v0.14.0...v0.14.1
[0.14.0]: https://github.com/ami-iit/bipedal-locomotion-framework/compare/v0.13.0...v0.14.0
[0.13.0]: https://github.com/ami-iit/bipedal-locomotion-framework/compare/v0.12.0...v0.13.0
[0.12.0]: https://github.com/ami-iit/bipedal-locomotion-framework/compare/v0.11.1...v0.12.0
[0.11.1]: https://github.com/ami-iit/bipedal-locomotion-framework/compare/v0.11.0...v0.11.1
[0.11.0]: https://github.com/ami-iit/bipedal-locomotion-framework/compare/v0.10.0...v0.11.0
[0.10.0]: https://github.com/ami-iit/bipedal-locomotion-framework/compare/v0.9.0...v0.10.0
[0.9.0]: https://github.com/ami-iit/bipedal-locomotion-framework/compare/v0.8.0...v0.9.0
[0.8.0]: https://github.com/ami-iit/bipedal-locomotion-framework/compare/v0.7.0...v0.8.0
[0.7.0]: https://github.com/ami-iit/bipedal-locomotion-framework/compare/v0.6.0...v0.7.0
[0.6.0]: https://github.com/ami-iit/bipedal-locomotion-framework/compare/v0.5.0...v0.6.0
[0.5.0]: https://github.com/ami-iit/bipedal-locomotion-framework/compare/v0.4.0...v0.5.0
[0.4.0]: https://github.com/ami-iit/bipedal-locomotion-framework/compare/v0.3.0...v0.4.0
[0.3.0]: https://github.com/ami-iit/bipedal-locomotion-framework/compare/v0.2.0...v0.3.0
[0.2.0]: https://github.com/ami-iit/bipedal-locomotion-framework/compare/v0.1.1...v0.2.0
[0.1.1]: https://github.com/ami-iit/bipedal-locomotion-framework/compare/v0.1.0...v0.1.1
[0.1.0]: https://github.com/ami-iit/bipedal-locomotion-framework/releases/tag/v0.1.0<|MERGE_RESOLUTION|>--- conflicted
+++ resolved
@@ -3,16 +3,13 @@
 
 ## [unreleased]
 ### Added
-<<<<<<< HEAD
 - Added Vector Collection Server for publishing information for real-time users in the YARPRobotLoggerDevice (https://github.com/ami-iit/bipedal-locomotion-framework/pull/796)
-=======
 - Set submodel states from IMUs in RDE and add friction torques as measurement (https://github.com/ami-iit/bipedal-locomotion-framework/pull/793)
 - Add streaming of arm fts in YarpRobotLoggerDevice (https://github.com/ami-iit/bipedal-locomotion-framework/pull/803)
 
 ### Changed
 ### Fixed
 ### Removed
->>>>>>> d8ba5ffb
 
 ## [0.18.0] - 2024-01-23
 ### Changed
